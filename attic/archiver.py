--- conflicted
+++ resolved
@@ -220,11 +220,8 @@
                           numeric_owner=args.numeric_owner)
         patterns = adjust_patterns(args.paths, args.excludes)
         dry_run = args.dry_run
-<<<<<<< HEAD
         stdout = args.stdout
-=======
         sparse = args.sparse
->>>>>>> ee80db4e
         strip_components = args.strip_components
         dirs = []
         for item in archive.iter_items(lambda item: not exclude_path(item[b'path'], patterns), preload=True):
@@ -245,11 +242,7 @@
                         dirs.append(item)
                         archive.extract_item(item, restore_attrs=False)
                     else:
-<<<<<<< HEAD
-                        archive.extract_item(item, stdout=stdout)
-=======
-                        archive.extract_item(item, sparse=sparse)
->>>>>>> ee80db4e
+                        archive.extract_item(item, stdout=stdout, sparse=sparse)
             except IOError as e:
                 self.print_error('%s: %s', remove_surrogates(orig_path), e)
 
@@ -653,15 +646,12 @@
         subparser.add_argument('--strip-components', dest='strip_components',
                                type=int, default=0, metavar='NUMBER',
                                help='Remove the specified number of leading path elements. Pathnames with fewer elements will be silently skipped.')
-<<<<<<< HEAD
         subparser.add_argument('--stdout', dest='stdout',
                                action='store_true', default=False,
                                help='write all extracted data to stdout')
-=======
         subparser.add_argument('--sparse', dest='sparse',
                                action='store_true', default=False,
                                help='create holes in output sparse file from all-zero chunks')
->>>>>>> ee80db4e
         subparser.add_argument('archive', metavar='ARCHIVE',
                                type=location_validator(archive=True),
                                help='archive to extract')
