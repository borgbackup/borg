--- conflicted
+++ resolved
@@ -3,21 +3,15 @@
 from getpass import getuser
 from itertools import groupby
 import errno
-<<<<<<< HEAD
 import threading
+import logging
+
+from .logger import create_logger
+logger = create_logger()
+
 from .key import key_factory
 from .remote import cache_if_remote
-import msgpack
 from multiprocessing import cpu_count
-=======
-import logging
-
-from .logger import create_logger
-logger = create_logger()
-from .key import key_factory
-from .remote import cache_if_remote
-
->>>>>>> 44083f7f
 import os
 import socket
 import stat
@@ -25,17 +19,9 @@
 import time
 from io import BytesIO
 from . import xattr
-<<<<<<< HEAD
-from .platform import acl_get, acl_set
-from .chunker import Chunker
-from .hashindex import ChunkIndex
-from .helpers import parse_timestamp, Error, uid2user, user2uid, gid2group, group2gid, \
-    Manifest, Statistics, decode_dict, st_mtime_ns, make_path_safe, StableDict, int_to_bigint, bigint_to_int, \
-    make_queue, TerminatedQueue
-=======
 from .helpers import parse_timestamp, Error, uid2user, user2uid, gid2group, group2gid, format_timedelta, \
     Manifest, Statistics, decode_dict, make_path_safe, StableDict, int_to_bigint, bigint_to_int, have_cython, \
-    st_atime_ns, st_ctime_ns, st_mtime_ns
+    st_atime_ns, st_ctime_ns, st_mtime_ns, make_queue, TerminatedQueue
 if have_cython():
     from .platform import acl_get, acl_set
     from .chunker import Chunker
@@ -44,7 +30,6 @@
 else:
     import mock
     msgpack = mock.Mock()
->>>>>>> 44083f7f
 
 ITEMS_BUFFER = 1024 * 1024
 
