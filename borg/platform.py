--- conflicted
+++ resolved
@@ -7,18 +7,6 @@
 elif sys.platform.startswith('freebsd'):  # pragma: freebsd only
     from .platform_freebsd import acl_get, acl_set, swidth, API_VERSION
 elif sys.platform == 'darwin':  # pragma: darwin only
-<<<<<<< HEAD
-    from .platform_darwin import acl_get, acl_set, API_VERSION
+    from .platform_darwin import acl_get, acl_set, swidth, API_VERSION
 elif sys.platform == 'win32':  # pragma: windows only
-    from .platform_windows import acl_get, acl_set, API_VERSION, get_owner, set_owner
-else:  # pragma: unknown platform only
-    API_VERSION = 2
-
-    def acl_get(path, item, st, numeric_owner=False):
-        pass
-
-    def acl_set(path, item, numeric_owner=False):
-        pass
-=======
-    from .platform_darwin import acl_get, acl_set, swidth, API_VERSION
->>>>>>> 6b666b21
+    from .platform_windows import acl_get, acl_set, API_VERSION, get_owner, set_owner