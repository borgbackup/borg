.. _borg_check:

borg check
----------
::

<<<<<<< HEAD
    usage: borg check [-h] [-v] [--debug] [--lock-wait N] [--show-version]
                      [--show-rc] [--no-files-cache] [--umask M]
=======
    usage: borg check [-h] [--critical] [--error] [--warning] [--info] [--debug]
                      [--lock-wait N] [--show-rc] [--no-files-cache] [--umask M]
>>>>>>> 6a3f2d78
                      [--remote-path PATH] [--repository-only] [--archives-only]
                      [--repair] [--save-space] [--last N] [-P PREFIX]
                      [REPOSITORY_OR_ARCHIVE]
    
    Check repository consistency
    
    positional arguments:
      REPOSITORY_OR_ARCHIVE
                            repository or archive to check consistency of
    
    optional arguments:
      -h, --help            show this help message and exit
      --critical            work on log level CRITICAL
      --error               work on log level ERROR
      --warning             work on log level WARNING (default)
      --info, -v, --verbose
                            work on log level INFO
      --debug               work on log level DEBUG
      --lock-wait N         wait for the lock, but max. N seconds (default: 1).
      --show-version        show/log the borg version
      --show-rc             show/log the return code (rc)
      --no-files-cache      do not load/update the file metadata cache used to
                            detect unchanged files
      --umask M             set umask to M (local and remote, default: 0077)
      --remote-path PATH    set remote path to executable (default: "borg")
      --repository-only     only perform repository checks
      --archives-only       only perform archives checks
      --repair              attempt to repair any inconsistencies found
      --save-space          work slower, but using less space
      --last N              only check last N archives (Default: all)
      -P PREFIX, --prefix PREFIX
                            only consider archive names starting with this prefix
    
Description
~~~~~~~~~~~

The check command verifies the consistency of a repository and the corresponding archives.

First, the underlying repository data files are checked:

- For all segments the segment magic (header) is checked
- For all objects stored in the segments, all metadata (e.g. crc and size) and
  all data is read. The read data is checked by size and CRC. Bit rot and other
  types of accidental damage can be detected this way.
- If we are in repair mode and a integrity error is detected for a segment,
  we try to recover as many objects from the segment as possible.
- In repair mode, it makes sure that the index is consistent with the data
  stored in the segments.
- If you use a remote repo server via ssh:, the repo check is executed on the
  repo server without causing significant network traffic.
- The repository check can be skipped using the --archives-only option.

Second, the consistency and correctness of the archive metadata is verified:

- Is the repo manifest present? If not, it is rebuilt from archive metadata
  chunks (this requires reading and decrypting of all metadata and data).
- Check if archive metadata chunk is present. if not, remove archive from
  manifest.
- For all files (items) in the archive, for all chunks referenced by these
  files, check if chunk is present (if not and we are in repair mode, replace
  it with a same-size chunk of zeros). This requires reading of archive and
  file metadata, but not data.
- If we are in repair mode and we checked all the archives: delete orphaned
  chunks from the repo.
- if you use a remote repo server via ssh:, the archive check is executed on
  the client machine (because if encryption is enabled, the checks will require
  decryption and this is always done client-side, because key access will be
  required).
- The archive checks can be time consuming, they can be skipped using the
  --repository-only option.<|MERGE_RESOLUTION|>--- conflicted
+++ resolved
@@ -4,15 +4,11 @@
 ----------
 ::
 
-<<<<<<< HEAD
-    usage: borg check [-h] [-v] [--debug] [--lock-wait N] [--show-version]
-                      [--show-rc] [--no-files-cache] [--umask M]
-=======
     usage: borg check [-h] [--critical] [--error] [--warning] [--info] [--debug]
-                      [--lock-wait N] [--show-rc] [--no-files-cache] [--umask M]
->>>>>>> 6a3f2d78
-                      [--remote-path PATH] [--repository-only] [--archives-only]
-                      [--repair] [--save-space] [--last N] [-P PREFIX]
+                      [--lock-wait N] [--show-version] [--show-rc]
+                      [--no-files-cache] [--umask M] [--remote-path PATH]
+                      [--repository-only] [--archives-only] [--repair]
+                      [--save-space] [--last N] [-P PREFIX]
                       [REPOSITORY_OR_ARCHIVE]
     
     Check repository consistency
