.. _borg_list:

borg list
---------
::

    usage: borg list [-h] [-v] [--debug] [--lock-wait N] [--show-version]
                     [--show-rc] [--no-files-cache] [--umask M]
<<<<<<< HEAD
                     [--remote-path PATH] [--short] [--list-format LISTFORMAT]
                     [-P PREFIX]
                     [REPOSITORY_OR_ARCHIVE]
=======
                     [--remote-path PATH] [--short] [--format FORMAT] [-P PREFIX]
                     [-e PATTERN] [--exclude-from EXCLUDEFILE]
                     [REPOSITORY_OR_ARCHIVE] [PATH [PATH ...]]
>>>>>>> 2f7d8aaf
    
    List archive or repository contents
    
    positional arguments:
      REPOSITORY_OR_ARCHIVE
                            repository/archive to list contents of
      PATH                  paths to list; patterns are supported
    
    optional arguments:
      -h, --help            show this help message and exit
      -v, --verbose, --info
                            enable informative (verbose) output, work on log level
                            INFO
      --debug               enable debug output, work on log level DEBUG
      --lock-wait N         wait for the lock, but max. N seconds (default: 1).
      --show-version        show/log the borg version
      --show-rc             show/log the return code (rc)
      --no-files-cache      do not load/update the file metadata cache used to
                            detect unchanged files
      --umask M             set umask to M (local and remote, default: 0077)
      --remote-path PATH    set remote path to executable (default: "borg")
      --short               only print file/directory names, nothing else
      --format FORMAT, --list-format FORMAT
                            specify format for file listing (default: "{mode}
                            {user:6} {group:6} {size:8d} {isomtime}
                            {path}{extra}{NL}")
      -P PREFIX, --prefix PREFIX
                            only consider archive names starting with this prefix
      -e PATTERN, --exclude PATTERN
                            exclude paths matching PATTERN
      --exclude-from EXCLUDEFILE
                            read exclude patterns from EXCLUDEFILE, one per line
    
Description
~~~~~~~~~~~

This command lists the contents of a repository or an archive.

See the "borg help patterns" command for more help on exclude patterns.

The following keys are available for --format when listing files:

 - type
 - mode
 - uid
 - gid
 - user
 - group
 - path: path interpreted as text (might be missing non-text characters, see bpath)
 - bpath: verbatim POSIX path, can contain any character except NUL
 - source: link target for links (identical to linktarget)
 - linktarget

 - size
 - csize: compressed size
 - num_chunks: number of chunks in this file
 - unique_chunks: number of unique chunks in this file

 - mtime
 - ctime
 - atime
 - isomtime
 - isoctime
 - isoatime

 - md5
 - sha1
 - sha224
 - sha256
 - sha384
 - sha512

 - archiveid
 - archivename
 - extra: prepends {source} with " -> " for soft links and " link to " for hard links

 - NEWLINE: OS dependent line separator
 - NL: alias of NEWLINE
 - NUL: NUL character for creating print0 / xargs -0 like ouput, see bpath
 - SPACE
 - TAB
 - CR
 - LF<|MERGE_RESOLUTION|>--- conflicted
+++ resolved
@@ -6,15 +6,9 @@
 
     usage: borg list [-h] [-v] [--debug] [--lock-wait N] [--show-version]
                      [--show-rc] [--no-files-cache] [--umask M]
-<<<<<<< HEAD
-                     [--remote-path PATH] [--short] [--list-format LISTFORMAT]
-                     [-P PREFIX]
-                     [REPOSITORY_OR_ARCHIVE]
-=======
                      [--remote-path PATH] [--short] [--format FORMAT] [-P PREFIX]
                      [-e PATTERN] [--exclude-from EXCLUDEFILE]
                      [REPOSITORY_OR_ARCHIVE] [PATH [PATH ...]]
->>>>>>> 2f7d8aaf
     
     List archive or repository contents
     
