<<<<<<< HEAD
virtualenv
=======
setuptools
pip
virtualenv<14.0
>>>>>>> e022cf11
tox
pytest
pytest-xdist
pytest-cov
pytest-benchmark
Cython<|MERGE_RESOLUTION|>--- conflicted
+++ resolved
@@ -1,10 +1,6 @@
-<<<<<<< HEAD
-virtualenv
-=======
 setuptools
 pip
-virtualenv<14.0
->>>>>>> e022cf11
+virtualenv
 tox
 pytest
 pytest-xdist
