import stat
from collections import namedtuple

from .constants import ITEM_KEYS, ARCHIVE_KEYS
from .helpers import safe_encode, safe_decode
from .helpers import bigint_to_int, int_to_bigint
from .helpers import StableDict
from .helpers import format_file_size
from libc.string cimport memcmp
from cpython.bytes cimport PyBytes_AsStringAndSize


cdef extern from "_item.c":
    object _object_to_optr(object obj)
    object _optr_to_object(object bytes)


API_VERSION = '1.2_01'


cdef class PropDict:
    """
    Manage a dictionary via properties.

    - initialization by giving a dict or kw args
    - on initialization, normalize dict keys to be str type
    - access dict via properties, like: x.key_name
    - membership check via: 'key_name' in x
    - optionally, encode when setting a value
    - optionally, decode when getting a value
    - be safe against typos in key names: check against VALID_KEYS
    - when setting a value: check type of value

    When "packing" a dict, ie. you have a dict with some data and want to convert it into an instance,
    then use eg. Item({'a': 1, ...}). This way all keys in your dictionary are validated.

    When "unpacking", that is you've read a dictionary with some data from somewhere (eg. msgpack),
    then use eg. Item(internal_dict={...}). This does not validate the keys, therefore unknown keys
    are ignored instead of causing an error.
    """
    VALID_KEYS = frozenset()  # override with <set of str> in child class

    cdef object _dict

    def __cinit__(self, data_dict=None, internal_dict=None, **kw):
        self._dict = {}
        if internal_dict is None:
            pass  # nothing to do
        elif isinstance(internal_dict, dict):
            self.update_internal(internal_dict)
        else:
            raise TypeError("internal_dict must be a dict")
        if data_dict is None:
            data = kw
        elif isinstance(data_dict, dict):
            data = data_dict
        else:
            raise TypeError("data_dict must be a dict")
        if data:
            self.update(data)

    def update(self, d):
        for k, v in d.items():
            if isinstance(k, bytes):
                k = k.decode()
            setattr(self, self._check_key(k), v)

    cdef update_internal(self, d):
        for k, v in d.items():
            if isinstance(k, bytes):
                k = k.decode()
            self._dict[k] = v

    def __eq__(self, other):
        return self.as_dict() == other.as_dict()

    def __repr__(self):
        return '%s(internal_dict=%r)' % (self.__class__.__name__, self._dict)

    def as_dict(self):
        """return the internal dictionary"""
        return StableDict(self._dict)

    def _check_key(self, key):
        """make sure key is of type str and known"""
        if not isinstance(key, str):
            raise TypeError("key must be str")
        if key not in self.VALID_KEYS:
            raise ValueError("key '%s' is not a valid key" % key)
        return key

    def __contains__(self, key):
        """do we have this key?"""
        return self._check_key(key) in self._dict

    def get(self, key, default=None):
        """get value for key, return default if key does not exist"""
        return getattr(self, self._check_key(key), default)


cdef class PropDictProperty:
    """return a property that deals with self._dict[key] of  PropDict"""
    cpdef readonly str key
    cpdef readonly object value_type
    cdef str value_type_name
    cpdef readonly str __doc__
    cdef object encode
    cdef object decode
    cdef str type_error_msg
    cdef str attr_error_msg

    def __cinit__(self, value_type, value_type_name=None, encode=None, decode=None):
       self.key = None
       self.value_type = value_type
       self.value_type_name = value_type_name if value_type_name is not None else value_type.__name__
       self.encode = encode
       self.decode = decode

    def __get__(self, PropDict instance, owner):
        try:
            value = instance._dict[self.key]
        except KeyError:
            raise AttributeError(self.attr_error_msg) from None
        if self.decode is not None:
            value = self.decode(value)
        return value

    def __set__(self, PropDict obj, value):
        if not isinstance(value, self.value_type):
            raise TypeError(self.type_error_msg)
        if self.encode is not None:
            value = self.encode(value)
        obj._dict[self.key] = value

    def __delete__(self, PropDict instance):
        try:
            del instance._dict[self.key]
        except KeyError:
            raise AttributeError(self.attr_error_msg) from None

    cpdef __set_name__(self, name):
       self.key = name
       self.__doc__ = "%s (%s)" % (name, self.value_type_name)
       self.type_error_msg = "%s value must be %s" % (name, self.value_type_name)
       self.attr_error_msg = "attribute %s not found" % name


ChunkListEntry = namedtuple('ChunkListEntry', 'id size csize')

cdef class Item(PropDict):
    """
    Item abstraction that deals with validation and the low-level details internally:

    Items are created either from msgpack unpacker output, from another dict, from kwargs or
    built step-by-step by setting attributes.

    msgpack gives us a dict with bytes-typed keys, just give it to Item(internal_dict=d) and use item.key_name later.
    msgpack gives us byte-typed values for stuff that should be str, we automatically decode when getting
    such a property and encode when setting it.

    If an Item shall be serialized, give as_dict() method output to msgpack packer.

    A bug in Attic up to and including release 0.13 added a (meaningless) 'acl' key to every item.
    We must never re-use this key. See test_attic013_acl_bug for details.
    """

    VALID_KEYS = ITEM_KEYS | {'deleted', 'nlink', }

    # properties statically defined, so that IDEs can know their names:

    path = PropDictProperty(str, 'surrogate-escaped str', encode=safe_encode, decode=safe_decode)
    source = PropDictProperty(str, 'surrogate-escaped str', encode=safe_encode, decode=safe_decode)
    user = PropDictProperty((str, type(None)), 'surrogate-escaped str or None', encode=safe_encode, decode=safe_decode)
    group = PropDictProperty((str, type(None)), 'surrogate-escaped str or None', encode=safe_encode, decode=safe_decode)

    acl_access = PropDictProperty(bytes)
    acl_default = PropDictProperty(bytes)
    acl_extended = PropDictProperty(bytes)
    acl_nfs4 = PropDictProperty(bytes)

    mode = PropDictProperty(int)
    uid = PropDictProperty(int)
    gid = PropDictProperty(int)
    rdev = PropDictProperty(int)
    bsdflags = PropDictProperty(int)

    # note: we need to keep the bigint conversion for compatibility with borg 1.0 archives.
    atime = PropDictProperty(int, 'bigint', encode=int_to_bigint, decode=bigint_to_int)
    ctime = PropDictProperty(int, 'bigint', encode=int_to_bigint, decode=bigint_to_int)
    mtime = PropDictProperty(int, 'bigint', encode=int_to_bigint, decode=bigint_to_int)
    birthtime = PropDictProperty(int, 'bigint', encode=int_to_bigint, decode=bigint_to_int)

    # size is only present for items with a chunk list and then it is sum(chunk_sizes)
    # compatibility note: this is a new feature, in old archives size will be missing.
    size = PropDictProperty(int)

    hardlink_master = PropDictProperty(bool)

    chunks = PropDictProperty((list, type(None)), 'list or None')
    chunks_healthy = PropDictProperty((list, type(None)), 'list or None')

    xattrs = PropDictProperty(StableDict)

    deleted = PropDictProperty(bool)
    nlink = PropDictProperty(int)

    part = PropDictProperty(int)

    def get_size(self, hardlink_masters=None, memorize=False, compressed=False, from_chunks=False, consider_ids=None):
        """
        Determine the (uncompressed or compressed) size of this item.

        :param hardlink_masters: If given, the size of hardlink slaves is computed via the hardlink master's chunk list,
        otherwise size will be returned as 0.
        :param memorize: Whether the computed size value will be stored into the item.
        :param compressed: Whether the compressed or uncompressed size will be returned.
        :param from_chunks: If true, size is computed from chunks even if a precomputed value is available.
        :param consider_ids: Returns the size of the given ids only.
        """
        attr = 'csize' if compressed else 'size'
        assert not (compressed and memorize), 'Item does not have a csize field.'
        assert not (consider_ids is not None and memorize), "Can't store size when considering only certain ids"
        try:
            if from_chunks or consider_ids is not None:
                raise AttributeError
            size = getattr(self, attr)
        except AttributeError:
            if stat.S_ISLNK(self.mode):
                # get out of here quickly. symlinks have no own chunks, their fs size is the length of the target name.
                # also, there is the dual-use issue of .source (#2343), so don't confuse it with a hardlink slave.
                return len(self.source)
            # no precomputed (c)size value available, compute it:
            try:
                chunks = getattr(self, 'chunks')
                having_chunks = True
            except AttributeError:
                having_chunks = False
                # this item has no (own) chunks list, but if this is a hardlink slave
                # and we know the master, we can still compute the size.
                if hardlink_masters is None:
                    chunks = None
                else:
                    try:
                        master = getattr(self, 'source')
                    except AttributeError:
                        # not a hardlink slave, likely a directory or special file w/o chunks
                        chunks = None
                    else:
                        # hardlink slave, try to fetch hardlink master's chunks list
                        # todo: put precomputed size into hardlink_masters' values and use it, if present
                        chunks, _ = hardlink_masters.get(master, (None, None))
                if chunks is None:
                    return 0
            if consider_ids is not None:
                size = sum(getattr(ChunkListEntry(*chunk), attr) for chunk in chunks if chunk.id in consider_ids)
            else:
                size = sum(getattr(ChunkListEntry(*chunk), attr) for chunk in chunks)
            # if requested, memorize the precomputed (c)size for items that have an own chunks list:
            if memorize and having_chunks:
                setattr(self, attr, size)
        return size

    def to_optr(self):
        """
        Return an "object pointer" (optr), an opaque bag of bytes.
        The return value is effectively a reference to this object
        that can be passed exactly once to Item.from_optr to get this
        object back.

        to_optr/from_optr must be used symmetrically,
        don't call from_optr multiple times.

        This object can't be deallocated after a call to to_optr()
        until from_optr() is called.
        """
        return _object_to_optr(self)

    @classmethod
    def from_optr(self, optr):
        return _optr_to_object(optr)

    @classmethod
    def create_deleted(cls, path):
        return cls(deleted=True, chunks=[], mode=0, path=path)

    def is_link(self):
        return self._is_type(stat.S_ISLNK)

    def is_dir(self):
        return self._is_type(stat.S_ISDIR)

    def is_fifo(self):
        return self._is_type(stat.S_ISFIFO)

    def is_blk(self):
        return self._is_type(stat.S_ISBLK)

    def is_chr(self):
        return self._is_type(stat.S_ISCHR)

    def _is_type(self, typetest):
        try:
            return typetest(self.mode)
        except AttributeError:
            return False


cdef class EncryptedKey(PropDict):
    """
    EncryptedKey abstraction that deals with validation and the low-level details internally:

    A EncryptedKey is created either from msgpack unpacker output, from another dict, from kwargs or
    built step-by-step by setting attributes.

    msgpack gives us a dict with bytes-typed keys, just give it to EncryptedKey(d) and use enc_key.xxx later.

    If a EncryptedKey shall be serialized, give as_dict() method output to msgpack packer.
    """

<<<<<<< HEAD
    VALID_KEYS = {'version', 'algorithm', 'iterations', 'salt', 'hash', 'data'}
=======
    VALID_KEYS = { 'version', 'algorithm', 'iterations', 'salt', 'hash', 'data',
                   'argon2_time_cost', 'argon2_memory_cost', 'argon2_parallelism', 'argon2_type' }
>>>>>>> 65c78292

    version = PropDictProperty(int)
    algorithm = PropDictProperty(str, encode=str.encode, decode=bytes.decode)
    iterations = PropDictProperty(int)
    salt = PropDictProperty(bytes)
    hash = PropDictProperty(bytes)
    data = PropDictProperty(bytes)

<<<<<<< HEAD
=======
    version = PropDict._make_property('version', int)
    algorithm = PropDict._make_property('algorithm', str, encode=str.encode, decode=bytes.decode)
    iterations = PropDict._make_property('iterations', int)
    salt = PropDict._make_property('salt', bytes)
    hash = PropDict._make_property('hash', bytes)
    data = PropDict._make_property('data', bytes)
    argon2_time_cost = PropDict._make_property('argon2_time_cost', int)
    argon2_memory_cost = PropDict._make_property('argon2_memory_cost', int)
    argon2_parallelism = PropDict._make_property('argon2_parallelism', int)
    argon2_type = PropDict._make_property('argon2_type', str, encode=str.encode, decode=bytes.decode)
>>>>>>> 65c78292

cdef class Key(PropDict):
    """
    Key abstraction that deals with validation and the low-level details internally:

    A Key is created either from msgpack unpacker output, from another dict, from kwargs or
    built step-by-step by setting attributes.

    msgpack gives us a dict with bytes-typed keys, just give it to Key(d) and use key.xxx later.

    If a Key shall be serialized, give as_dict() method output to msgpack packer.
    """

    VALID_KEYS = {'version', 'repository_id', 'enc_key', 'enc_hmac_key', 'id_key', 'chunk_seed', 'tam_required'}

    version = PropDictProperty(int)
    repository_id = PropDictProperty(bytes)
    enc_key = PropDictProperty(bytes)
    enc_hmac_key = PropDictProperty(bytes)
    id_key = PropDictProperty(bytes)
    chunk_seed = PropDictProperty(int)
    tam_required = PropDictProperty(bool)


def tuple_encode(t):
    """encode a tuple that might contain str items"""
    # we have str, but want to give bytes to msgpack.pack
    return tuple(safe_encode(e) if isinstance(e, str) else e for e in t)


def tuple_decode(t):
    """decode a tuple that might contain bytes items"""
    # we get bytes objects from msgpack.unpack, but want str
    return tuple(safe_decode(e) if isinstance(e, bytes) else e for e in t)


cdef class ArchiveItem(PropDict):
    """
    ArchiveItem abstraction that deals with validation and the low-level details internally:

    An ArchiveItem is created either from msgpack unpacker output, from another dict, from kwargs or
    built step-by-step by setting attributes.

    msgpack gives us a dict with bytes-typed keys, just give it to ArchiveItem(d) and use arch.xxx later.

    If a ArchiveItem shall be serialized, give as_dict() method output to msgpack packer.
    """

    VALID_KEYS = ARCHIVE_KEYS  # str-typed keys

    version = PropDictProperty(int)
    name = PropDictProperty(str, 'surrogate-escaped str', encode=safe_encode, decode=safe_decode)
    items = PropDictProperty(list)
    cmdline = PropDictProperty(list)  # list of s-e-str
    hostname = PropDictProperty(str, 'surrogate-escaped str', encode=safe_encode, decode=safe_decode)
    username = PropDictProperty(str, 'surrogate-escaped str', encode=safe_encode, decode=safe_decode)
    time = PropDictProperty(str, 'surrogate-escaped str', encode=safe_encode, decode=safe_decode)
    time_end = PropDictProperty(str, 'surrogate-escaped str', encode=safe_encode, decode=safe_decode)
    comment = PropDictProperty(str, 'surrogate-escaped str', encode=safe_encode, decode=safe_decode)
    chunker_params = PropDictProperty(tuple, 'chunker-params tuple', encode=tuple_encode, decode=tuple_decode)
    recreate_cmdline = PropDictProperty(list)  # list of s-e-str
    # recreate_source_id, recreate_args, recreate_partial_chunks were used in 1.1.0b1 .. b2
    recreate_source_id = PropDictProperty(bytes)
    recreate_args = PropDictProperty(list)  # list of s-e-str
    recreate_partial_chunks = PropDictProperty(list)  # list of tuples
    size = PropDictProperty(int)
    csize = PropDictProperty(int)
    nfiles = PropDictProperty(int)
    size_parts = PropDictProperty(int)
    csize_parts = PropDictProperty(int)
    nfiles_parts = PropDictProperty(int)


cdef class ManifestItem(PropDict):
    """
    ManifestItem abstraction that deals with validation and the low-level details internally:

    A ManifestItem is created either from msgpack unpacker output, from another dict, from kwargs or
    built step-by-step by setting attributes.

    msgpack gives us a dict with bytes-typed keys, just give it to ManifestItem(d) and use manifest.xxx later.

    If a ManifestItem shall be serialized, give as_dict() method output to msgpack packer.
    """
    VALID_KEYS = {'version', 'archives', 'timestamp', 'config', 'item_keys', }

    version = PropDictProperty(int)
    archives = PropDictProperty(dict)  # name -> dict
    timestamp = PropDictProperty(str, 'surrogate-escaped str', encode=safe_encode, decode=safe_decode)
    config = PropDictProperty(dict)
    item_keys = PropDictProperty(tuple)


cpdef _init_names():
    """
    re-implements python __set_name__
    """
    for cls in PropDict.__subclasses__():
         for name, value  in vars(cls).items():
             if isinstance(value, PropDictProperty):
                value.__set_name__(name)

_init_names()

class ItemDiff:
    """
    Comparison of two items from different archives.

    The items may have different paths and still be considered equal (e.g. for renames).
    It does not include extended or time attributes in the comparison.
    """

    def __init__(self, item1, item2, chunk_iterator1, chunk_iterator2, numeric_ids=False, can_compare_chunk_ids=False):
        self._item1 = item1
        self._item2 = item2
        self._numeric_ids = numeric_ids
        self._can_compare_chunk_ids = can_compare_chunk_ids
        self.equal = self._equal(chunk_iterator1, chunk_iterator2)
        changes = []

        if self._item1.is_link() or self._item2.is_link():
            changes.append(self._link_diff())

        if 'chunks' in self._item1 and 'chunks' in self._item2:
            changes.append(self._content_diff())

        if self._item1.is_dir() or self._item2.is_dir():
            changes.append(self._presence_diff('directory'))

        if self._item1.is_blk() or self._item2.is_blk():
            changes.append(self._presence_diff('blkdev'))

        if self._item1.is_chr() or self._item2.is_chr():
            changes.append(self._presence_diff('chrdev'))

        if self._item1.is_fifo() or self._item2.is_fifo():
            changes.append(self._presence_diff('fifo'))

        if not (self._item1.get('deleted') or self._item2.get('deleted')):
            changes.append(self._owner_diff())
            changes.append(self._mode_diff())

        # filter out empty changes
        self._changes = [ch for ch in changes if ch]

    def changes(self):
        return self._changes

    def __repr__(self):
        if self.equal:
            return 'equal'
        return ' '.join(str for d,str in self._changes)

    def _equal(self, chunk_iterator1, chunk_iterator2):
        # if both are deleted, there is nothing at path regardless of what was deleted
        if self._item1.get('deleted') and self._item2.get('deleted'):
            return True

        attr_list = ['deleted', 'mode', 'source']
        attr_list += ['uid', 'gid'] if self._numeric_ids else ['user', 'group']
        for attr in attr_list:
            if self._item1.get(attr) != self._item2.get(attr):
                return False

        if 'mode' in self._item1:     # mode of item1 and item2 is equal
            if (self._item1.is_link() and 'source' in self._item1 and 'source' in self._item2
                and self._item1.source != self._item2.source):
                return False

        if 'chunks' in self._item1 and 'chunks' in self._item2:
            return self._content_equal(chunk_iterator1, chunk_iterator2)

        return True

    def _presence_diff(self, item_type):
        if not self._item1.get('deleted') and self._item2.get('deleted'):
            chg = 'removed ' + item_type
            return ({"type": chg}, chg)
        if self._item1.get('deleted') and not self._item2.get('deleted'):
            chg = 'added ' + item_type
            return ({"type": chg}, chg)

    def _link_diff(self):
        pd = self._presence_diff('link')
        if pd is not None:
            return pd
        if 'source' in self._item1 and 'source' in self._item2 and self._item1.source != self._item2.source:
            return ({"type": 'changed link'}, 'changed link')

    def _content_diff(self):
        if self._item1.get('deleted'):
            sz = self._item2.get_size()
            return ({"type": "added", "size": sz}, 'added {:>13}'.format(format_file_size(sz)))
        if self._item2.get('deleted'):
            sz = self._item1.get_size()
            return ({"type": "removed", "size": sz}, 'removed {:>11}'.format(format_file_size(sz)))
        if not self._can_compare_chunk_ids:
            return ({"type": "modified"}, "modified")
        chunk_ids1 = {c.id for c in self._item1.chunks}
        chunk_ids2 = {c.id for c in self._item2.chunks}
        added_ids = chunk_ids2 - chunk_ids1
        removed_ids = chunk_ids1 - chunk_ids2
        added = self._item2.get_size(consider_ids=added_ids)
        removed = self._item1.get_size(consider_ids=removed_ids)
        return ({"type": "modified", "added": added, "removed": removed},
            '{:>9} {:>9}'.format(format_file_size(added, precision=1, sign=True),
            format_file_size(-removed, precision=1, sign=True)))

    def _owner_diff(self):
        u_attr, g_attr = ('uid', 'gid') if self._numeric_ids else ('user', 'group')
        u1, g1 = self._item1.get(u_attr), self._item1.get(g_attr)
        u2, g2 = self._item2.get(u_attr), self._item2.get(g_attr)
        if (u1, g1) != (u2, g2):
            return ({"type": "owner", "old_user": u1, "old_group": g1, "new_user": u2, "new_group": g2},
                    '[{}:{} -> {}:{}]'.format(u1, g1, u2, g2))

    def _mode_diff(self):
        if 'mode' in self._item1 and 'mode' in self._item2 and self._item1.mode != self._item2.mode:
            mode1 = stat.filemode(self._item1.mode)
            mode2 = stat.filemode(self._item2.mode)
            return ({"type": "mode", "old_mode": mode1, "new_mode": mode2}, '[{} -> {}]'.format(mode1, mode2))

    def _content_equal(self, chunk_iterator1, chunk_iterator2):
        if self._can_compare_chunk_ids:
            return self._item1.chunks == self._item2.chunks
        if self._item1.get_size() != self._item2.get_size():
            return False
        return chunks_contents_equal(chunk_iterator1, chunk_iterator2)


def chunks_contents_equal(chunks_a, chunks_b):
    """
    Compare chunk content and return True if they are identical.

    The chunks must be given as chunk iterators (like returned by :meth:`.DownloadPipeline.fetch_many`).
    """
    cdef:
        bytes a, b
        char * ap,
        char * bp
        Py_ssize_t slicelen = 0
        Py_ssize_t alen = 0
        Py_ssize_t blen = 0

    while True:
        if not alen:
            a = next(chunks_a, None)
            if a is None:
                return not blen and next(chunks_b, None) is None
            PyBytes_AsStringAndSize(a, &ap, &alen)
        if not blen:
            b = next(chunks_b, None)
            if b is None:
                return not alen and next(chunks_a, None) is None
            PyBytes_AsStringAndSize(b, &bp, &blen)
        slicelen = min(alen, blen)
        if memcmp(ap, bp, slicelen) != 0:
            return False
        ap += slicelen
        bp += slicelen
        alen -= slicelen
        blen -= slicelen<|MERGE_RESOLUTION|>--- conflicted
+++ resolved
@@ -317,12 +317,8 @@
     If a EncryptedKey shall be serialized, give as_dict() method output to msgpack packer.
     """
 
-<<<<<<< HEAD
-    VALID_KEYS = {'version', 'algorithm', 'iterations', 'salt', 'hash', 'data'}
-=======
     VALID_KEYS = { 'version', 'algorithm', 'iterations', 'salt', 'hash', 'data',
                    'argon2_time_cost', 'argon2_memory_cost', 'argon2_parallelism', 'argon2_type' }
->>>>>>> 65c78292
 
     version = PropDictProperty(int)
     algorithm = PropDictProperty(str, encode=str.encode, decode=bytes.decode)
@@ -330,20 +326,10 @@
     salt = PropDictProperty(bytes)
     hash = PropDictProperty(bytes)
     data = PropDictProperty(bytes)
-
-<<<<<<< HEAD
-=======
-    version = PropDict._make_property('version', int)
-    algorithm = PropDict._make_property('algorithm', str, encode=str.encode, decode=bytes.decode)
-    iterations = PropDict._make_property('iterations', int)
-    salt = PropDict._make_property('salt', bytes)
-    hash = PropDict._make_property('hash', bytes)
-    data = PropDict._make_property('data', bytes)
-    argon2_time_cost = PropDict._make_property('argon2_time_cost', int)
-    argon2_memory_cost = PropDict._make_property('argon2_memory_cost', int)
-    argon2_parallelism = PropDict._make_property('argon2_parallelism', int)
-    argon2_type = PropDict._make_property('argon2_type', str, encode=str.encode, decode=bytes.decode)
->>>>>>> 65c78292
+    argon2_time_cost = PropDictProperty(int)
+    argon2_memory_cost = PropDictProperty(int)
+    argon2_parallelism = PropDictProperty(int)
+    argon2_type = PropDictProperty(str, encode=str.encode, decode=bytes.decode)
 
 cdef class Key(PropDict):
     """
