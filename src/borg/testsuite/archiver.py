from configparser import ConfigParser
import errno
import os
import inspect
from io import StringIO
import logging
import random
import socket
import stat
import subprocess
import sys
import shutil
import tempfile
import time
import unittest
from unittest.mock import patch
from hashlib import sha256

import pytest
try:
    import llfuse
except ImportError:
    pass

from .. import xattr, helpers, platform
from ..archive import Archive, ChunkBuffer, ArchiveRecreater, flags_noatime, flags_normal
from ..archiver import Archiver
from ..cache import Cache
from ..constants import *  # NOQA
from ..crypto import bytes_to_long, num_aes_blocks
from ..helpers import Chunk, Manifest
from ..helpers import EXIT_SUCCESS, EXIT_WARNING, EXIT_ERROR
from ..helpers import bin_to_hex
from ..key import KeyfileKeyBase
from ..remote import RemoteRepository, PathNotAllowed
from ..repository import Repository
from . import has_lchflags, has_llfuse
from . import BaseTestCase, changedir, environment_variable

src_dir = os.path.abspath(os.path.join(os.path.dirname(__file__), '..'))


def exec_cmd(*args, archiver=None, fork=False, exe=None, **kw):
    if fork:
        try:
            if exe is None:
                borg = (sys.executable, '-m', 'borg.archiver')
            elif isinstance(exe, str):
                borg = (exe, )
            elif not isinstance(exe, tuple):
                raise ValueError('exe must be None, a tuple or a str')
            output = subprocess.check_output(borg + args, stderr=subprocess.STDOUT)
            ret = 0
        except subprocess.CalledProcessError as e:
            output = e.output
            ret = e.returncode
        return ret, os.fsdecode(output)
    else:
        stdin, stdout, stderr = sys.stdin, sys.stdout, sys.stderr
        try:
            sys.stdin = StringIO()
            sys.stdout = sys.stderr = output = StringIO()
            if archiver is None:
                archiver = Archiver()
            archiver.prerun_checks = lambda *args: None
            archiver.exit_code = EXIT_SUCCESS
            args = archiver.parse_args(list(args))
            ret = archiver.run(args)
            return ret, output.getvalue()
        finally:
            sys.stdin, sys.stdout, sys.stderr = stdin, stdout, stderr


# check if the binary "borg.exe" is available
try:
    exec_cmd('help', exe='borg.exe', fork=True)
    BORG_EXES = ['python', 'binary', ]
except FileNotFoundError:
    BORG_EXES = ['python', ]


@pytest.fixture(params=BORG_EXES)
def cmd(request):
    if request.param == 'python':
        exe = None
    elif request.param == 'binary':
        exe = 'borg.exe'
    else:
        raise ValueError("param must be 'python' or 'binary'")

    def exec_fn(*args, **kw):
        return exec_cmd(*args, exe=exe, fork=True, **kw)
    return exec_fn


def test_return_codes(cmd, tmpdir):
    repo = tmpdir.mkdir('repo')
    input = tmpdir.mkdir('input')
    output = tmpdir.mkdir('output')
    input.join('test_file').write('content')
    rc, out = cmd('init', '--encryption=none', '%s' % str(repo))
    assert rc == EXIT_SUCCESS
    rc, out = cmd('create', '%s::archive' % repo, str(input))
    assert rc == EXIT_SUCCESS
    with changedir(str(output)):
        rc, out = cmd('extract', '%s::archive' % repo)
        assert rc == EXIT_SUCCESS
    rc, out = cmd('extract', '%s::archive' % repo, 'does/not/match')
    assert rc == EXIT_WARNING  # pattern did not match
    rc, out = cmd('create', '%s::archive' % repo, str(input))
    assert rc == EXIT_ERROR  # duplicate archive name


"""
test_disk_full is very slow and not recommended to be included in daily testing.
for this test, an empty, writable 16MB filesystem mounted on DF_MOUNT is required.
for speed and other reasons, it is recommended that the underlying block device is
in RAM, not a magnetic or flash disk.

assuming /tmp is a tmpfs (in memory filesystem), one can use this:
dd if=/dev/zero of=/tmp/borg-disk bs=16M count=1
mkfs.ext4 /tmp/borg-disk
mkdir /tmp/borg-mount
sudo mount /tmp/borg-disk /tmp/borg-mount

if the directory does not exist, the test will be skipped.
"""
DF_MOUNT = '/tmp/borg-mount'


@pytest.mark.skipif(not os.path.exists(DF_MOUNT), reason="needs a 16MB fs mounted on %s" % DF_MOUNT)
def test_disk_full(cmd):
    def make_files(dir, count, size, rnd=True):
        shutil.rmtree(dir, ignore_errors=True)
        os.mkdir(dir)
        if rnd:
            count = random.randint(1, count)
            if size > 1:
                size = random.randint(1, size)
        for i in range(count):
            fn = os.path.join(dir, "file%03d" % i)
            with open(fn, 'wb') as f:
                data = os.urandom(size)
                f.write(data)

    with environment_variable(BORG_CHECK_I_KNOW_WHAT_I_AM_DOING='YES'):
        mount = DF_MOUNT
        assert os.path.exists(mount)
        repo = os.path.join(mount, 'repo')
        input = os.path.join(mount, 'input')
        reserve = os.path.join(mount, 'reserve')
        for j in range(100):
            shutil.rmtree(repo, ignore_errors=True)
            shutil.rmtree(input, ignore_errors=True)
            # keep some space and some inodes in reserve that we can free up later:
            make_files(reserve, 80, 100000, rnd=False)
            rc, out = cmd('init', repo)
            if rc != EXIT_SUCCESS:
                print('init', rc, out)
            assert rc == EXIT_SUCCESS
            try:
                success, i = True, 0
                while success:
                    i += 1
                    try:
                        make_files(input, 20, 200000)
                    except OSError as err:
                        if err.errno == errno.ENOSPC:
                            # already out of space
                            break
                        raise
                    try:
                        rc, out = cmd('create', '%s::test%03d' % (repo, i), input)
                        success = rc == EXIT_SUCCESS
                        if not success:
                            print('create', rc, out)
                    finally:
                        # make sure repo is not locked
                        shutil.rmtree(os.path.join(repo, 'lock.exclusive'), ignore_errors=True)
                        os.remove(os.path.join(repo, 'lock.roster'))
            finally:
                # now some error happened, likely we are out of disk space.
                # free some space so we can expect borg to be able to work normally:
                shutil.rmtree(reserve, ignore_errors=True)
            rc, out = cmd('list', repo)
            if rc != EXIT_SUCCESS:
                print('list', rc, out)
            rc, out = cmd('check', '--repair', repo)
            if rc != EXIT_SUCCESS:
                print('check', rc, out)
            assert rc == EXIT_SUCCESS


class ArchiverTestCaseBase(BaseTestCase):
    EXE = None  # python source based
    FORK_DEFAULT = False
    prefix = ''

    def setUp(self):
        os.environ['BORG_CHECK_I_KNOW_WHAT_I_AM_DOING'] = 'YES'
        os.environ['BORG_DELETE_I_KNOW_WHAT_I_AM_DOING'] = 'YES'
        os.environ['BORG_RECREATE_I_KNOW_WHAT_I_AM_DOING'] = 'YES'
        os.environ['BORG_PASSPHRASE'] = 'waytooeasyonlyfortests'
        self.archiver = not self.FORK_DEFAULT and Archiver() or None
        self.tmpdir = tempfile.mkdtemp()
        self.repository_path = os.path.join(self.tmpdir, 'repository')
        self.repository_location = self.prefix + self.repository_path
        if sys.platform == 'win32':
            self.repository_location = self.repository_path
        self.input_path = os.path.join(self.tmpdir, 'input')
        self.output_path = os.path.join(self.tmpdir, 'output')
        self.keys_path = os.path.join(self.tmpdir, 'keys')
        self.cache_path = os.path.join(self.tmpdir, 'cache')
        self.exclude_file_path = os.path.join(self.tmpdir, 'excludes')
        os.environ['BORG_KEYS_DIR'] = self.keys_path
        os.environ['BORG_CACHE_DIR'] = self.cache_path
        os.mkdir(self.input_path)
        os.mkdir(self.output_path)
        os.mkdir(self.keys_path)
        os.mkdir(self.cache_path)
        with open(self.exclude_file_path, 'wb') as fd:
            fd.write(b'input/file2\n# A comment line, then a blank line\n\n')
        self._old_wd = os.getcwd()
        os.chdir(self.tmpdir)

    def tearDown(self):
        os.chdir(self._old_wd)
        # note: ignore_errors=True as workaround for issue #862
        shutil.rmtree(self.tmpdir, ignore_errors=True)

    def cmd(self, *args, **kw):
        exit_code = kw.pop('exit_code', 0)
        fork = kw.pop('fork', None)
        if fork is None:
            fork = self.FORK_DEFAULT
        ret, output = exec_cmd(*args, fork=fork, exe=self.EXE, archiver=self.archiver, **kw)
        if ret != exit_code:
            print(output)
        self.assert_equal(ret, exit_code)
        return output

    def create_src_archive(self, name):
        self.cmd('create', self.repository_location + '::' + name, src_dir)

    def open_archive(self, name):
        repository = Repository(self.repository_path)
        with repository:
            manifest, key = Manifest.load(repository)
            archive = Archive(repository, key, manifest, name)
        return archive, repository

    def create_regular_file(self, name, size=0, contents=None):
        filename = os.path.join(self.input_path, name)
        if not os.path.exists(os.path.dirname(filename)):
            os.makedirs(os.path.dirname(filename))
        with open(filename, 'wb') as fd:
            if contents is None:
                contents = b'X' * size
            fd.write(contents)

    def create_test_files(self):
        """Create a minimal test case including all supported file types
        """
        # File
        self.create_regular_file('empty', size=0)
        # next code line raises OverflowError on 32bit cpu (raspberry pi 2):
        # 2600-01-01 > 2**64 ns
        # os.utime('input/empty', (19880895600, 19880895600))
        # thus, we better test with something not that far in future:
        # 2038-01-19 (1970 + 2^31 - 1 seconds) is the 32bit "deadline":
        os.utime('input/empty', (2**31 - 1, 2**31 - 1))
        self.create_regular_file('file1', size=1024 * 80)
        self.create_regular_file('flagfile', size=1024)
        # Directory
        self.create_regular_file('dir2/file2', size=1024 * 80)
        # File mode
        os.chmod('input/file1', 0o4755)
        # Hard link
        os.link(os.path.join(self.input_path, 'file1'),
                os.path.join(self.input_path, 'hardlink'))
        # Symlink
        if sys.platform != 'win32':
            os.symlink('somewhere', os.path.join(self.input_path, 'link1'))
        if xattr.is_enabled(self.input_path):
            xattr.setxattr(os.path.join(self.input_path, 'file1'), 'user.foo', b'bar')
            # XXX this always fails for me
            # ubuntu 14.04, on a TMP dir filesystem with user_xattr, using fakeroot
            # same for newer ubuntu and centos.
            # if this is supported just on specific platform, platform should be checked first,
            # so that the test setup for all tests using it does not fail here always for others.
            # xattr.setxattr(os.path.join(self.input_path, 'link1'), 'user.foo_symlink', b'bar_symlink', follow_symlinks=False)
        # FIFO node
<<<<<<< HEAD
        if sys.platform != 'win32':
            os.mkfifo(os.path.join(self.input_path, 'fifo1'))
            if has_lchflags:
                platform.set_flags(os.path.join(self.input_path, 'flagfile'), stat.UF_NODUMP)
            try:
                # Block device
                os.mknod('input/bdev', 0o600 | stat.S_IFBLK, os.makedev(10, 20))
                # Char device
                os.mknod('input/cdev', 0o600 | stat.S_IFCHR, os.makedev(30, 40))
                # File mode
                os.chmod('input/dir2', 0o555)  # if we take away write perms, we need root to remove contents
                # File owner
                os.chown('input/file1', 100, 200)
                have_root = True  # we have (fake)root
            except PermissionError:
                have_root = False
            return have_root
        else:
            return False
=======
        os.mkfifo(os.path.join(self.input_path, 'fifo1'))
        if has_lchflags:
            platform.set_flags(os.path.join(self.input_path, 'flagfile'), stat.UF_NODUMP)
        try:
            # Block device
            os.mknod('input/bdev', 0o600 | stat.S_IFBLK, os.makedev(10, 20))
            # Char device
            os.mknod('input/cdev', 0o600 | stat.S_IFCHR, os.makedev(30, 40))
            # File mode
            os.chmod('input/dir2', 0o555)  # if we take away write perms, we need root to remove contents
            # File owner
            os.chown('input/file1', 100, 200)  # raises OSError invalid argument on cygwin
            have_root = True  # we have (fake)root
        except PermissionError:
            have_root = False
        except OSError as e:
            if e.errno != errno.EINVAL:
                raise
            have_root = False
        return have_root
>>>>>>> 963bdd34


class ArchiverTestCase(ArchiverTestCaseBase):
    def test_basic_functionality(self):
        have_root = self.create_test_files()
        # fork required to test show-rc output
        output = self.cmd('init', '--show-version', '--show-rc', self.repository_location, fork=True)
        self.assert_in('borgbackup version', output)
        self.assert_in('terminating with success status, rc 0', output)
        self.cmd('create', self.repository_location + '::test', 'input')
        output = self.cmd('create', '--stats', self.repository_location + '::test.2', 'input')
        self.assert_in('Archive name: test.2', output)
        self.assert_in('This archive: ', output)
        with changedir('output'):
            self.cmd('extract', self.repository_location + '::test')
        list_output = self.cmd('list', '--short', self.repository_location)
        self.assert_in('test', list_output)
        self.assert_in('test.2', list_output)
        expected = [
            'input',
            'input/bdev',
            'input/cdev',
            'input/dir2',
            'input/dir2/file2',
            'input/empty',
            'input/fifo1',
            'input/file1',
            'input/flagfile',
            'input/hardlink',
            'input/link1',
        ]
        if not have_root:
            # we could not create these device files without (fake)root
            expected.remove('input/bdev')
            expected.remove('input/cdev')
        if sys.platform == 'win32':
            expected.remove('input/link1')
            expected.remove('input/fifo1')
        if has_lchflags:
            # remove the file we did not backup, so input and output become equal
            expected.remove('input/flagfile')  # this file is UF_NODUMP
            os.remove(os.path.join('input', 'flagfile'))
        list_output = self.cmd('list', '--short', self.repository_location + '::test')
        for name in expected:
            self.assert_in(name, list_output)
        self.assert_dirs_equal('input', 'output/input')
        info_output = self.cmd('info', self.repository_location + '::test')
        item_count = 3 if has_lchflags else 4  # one file is UF_NODUMP
        self.assert_in('Number of files: %d' % item_count, info_output)
        shutil.rmtree(self.cache_path)
        with environment_variable(BORG_UNKNOWN_UNENCRYPTED_REPO_ACCESS_IS_OK='yes'):
            info_output2 = self.cmd('info', self.repository_location + '::test')

        def filter(output):
            # filter for interesting "info" output, ignore cache rebuilding related stuff
            prefixes = ['Name:', 'Fingerprint:', 'Number of files:', 'This archive:',
                        'All archives:', 'Chunk index:', ]
            result = []
            for line in output.splitlines():
                for prefix in prefixes:
                    if line.startswith(prefix):
                        result.append(line)
            return '\n'.join(result)

        # the interesting parts of info_output2 and info_output should be same
        self.assert_equal(filter(info_output), filter(info_output2))

    @pytest.mark.skipif(sys.platform == 'win32', reason='Can not test on Windows.')
    def test_unix_socket(self):
        self.cmd('init', self.repository_location)
        sock = socket.socket(socket.AF_UNIX, socket.SOCK_STREAM)
        sock.bind(os.path.join(self.input_path, 'unix-socket'))
        self.cmd('create', self.repository_location + '::test', 'input')
        sock.close()
        with changedir('output'):
            self.cmd('extract', self.repository_location + '::test')
            assert not os.path.exists('input/unix-socket')

    @pytest.mark.skipif(sys.platform == 'win32', reason='Can not test on Windows.')
    def test_symlink_extract(self):
        self.create_test_files()
        self.cmd('init', self.repository_location)
        self.cmd('create', self.repository_location + '::test', 'input')
        with changedir('output'):
            self.cmd('extract', self.repository_location + '::test')
            assert os.readlink('input/link1') == 'somewhere'

    def test_atime(self):
        def has_noatime(some_file):
            atime_before = os.stat(some_file).st_atime_ns
            try:
                os.close(os.open(some_file, flags_noatime))
            except PermissionError:
                return False
            else:
                atime_after = os.stat(some_file).st_atime_ns
                noatime_used = flags_noatime != flags_normal
                return noatime_used and atime_before == atime_after

        self.create_test_files()
        atime, mtime = 123456780, 234567890
        have_noatime = has_noatime('input/file1')
        os.utime('input/file1', (atime, mtime))
        self.cmd('init', self.repository_location)
        self.cmd('create', self.repository_location + '::test', 'input')
        with changedir('output'):
            self.cmd('extract', self.repository_location + '::test')
        sti = os.stat('input/file1')
        sto = os.stat('output/input/file1')
        assert sti.st_mtime_ns == sto.st_mtime_ns == mtime * 1e9
        if have_noatime:
            assert sti.st_atime_ns == sto.st_atime_ns == atime * 1e9
        else:
            # it touched the input file's atime while backing it up
            assert sto.st_atime_ns == atime * 1e9

    def _extract_repository_id(self, path):
        with Repository(self.repository_path) as repository:
            return repository.id

    def _set_repository_id(self, path, id):
        config = ConfigParser(interpolation=None)
        config.read(os.path.join(path, 'config'))
        config.set('repository', 'id', bin_to_hex(id))
        with open(os.path.join(path, 'config'), 'w') as fd:
            config.write(fd)
        with Repository(self.repository_path) as repository:
            return repository.id

    def test_sparse_file(self):
        def is_sparse(fn, total_size, hole_size):
            st = os.stat(fn)
            assert st.st_size == total_size
            sparse = True
            if sparse and hasattr(st, 'st_blocks') and st.st_blocks * 512 >= st.st_size:
                sparse = False
            if sparse and hasattr(os, 'SEEK_HOLE') and hasattr(os, 'SEEK_DATA'):
                with open(fn, 'rb') as fd:
                    # only check if the first hole is as expected, because the 2nd hole check
                    # is problematic on xfs due to its "dynamic speculative EOF preallocation
                    try:
                        if fd.seek(0, os.SEEK_HOLE) != 0:
                            sparse = False
                        if fd.seek(0, os.SEEK_DATA) != hole_size:
                            sparse = False
                    except OSError:
                        # OS/FS does not really support SEEK_HOLE/SEEK_DATA
                        sparse = False
            return sparse

        filename = os.path.join(self.input_path, 'sparse')
        content = b'foobar'
        hole_size = 5 * (1 << CHUNK_MAX_EXP)  # 5 full chunker buffers
        total_size = hole_size + len(content) + hole_size
        with open(filename, 'wb') as fd:
            # create a file that has a hole at the beginning and end (if the
            # OS and filesystem supports sparse files)
            fd.seek(hole_size, 1)
            fd.write(content)
            fd.seek(hole_size, 1)
            pos = fd.tell()
            fd.truncate(pos)
        # we first check if we could create a sparse input file:
        sparse_support = is_sparse(filename, total_size, hole_size)
        if sparse_support:
            # we could create a sparse input file, so creating a backup of it and
            # extracting it again (as sparse) should also work:
            self.cmd('init', self.repository_location)
            self.cmd('create', self.repository_location + '::test', 'input')
            with changedir(self.output_path):
                self.cmd('extract', '--sparse', self.repository_location + '::test')
            self.assert_dirs_equal('input', 'output/input')
            filename = os.path.join(self.output_path, 'input', 'sparse')
            with open(filename, 'rb') as fd:
                # check if file contents are as expected
                self.assert_equal(fd.read(hole_size), b'\0' * hole_size)
                self.assert_equal(fd.read(len(content)), content)
                self.assert_equal(fd.read(hole_size), b'\0' * hole_size)
            self.assert_true(is_sparse(filename, total_size, hole_size))

    def test_unusual_filenames(self):
        filenames = ['normal', 'with some blanks', '(with_parens)', ]
        for filename in filenames:
            filename = os.path.join(self.input_path, filename)
            with open(filename, 'wb'):
                pass
        self.cmd('init', self.repository_location)
        self.cmd('create', self.repository_location + '::test', 'input')
        for filename in filenames:
            with changedir('output'):
                self.cmd('extract', self.repository_location + '::test', os.path.join('input', filename))
            assert os.path.exists(os.path.join('output', 'input', filename))

    def test_repository_swap_detection(self):
        self.create_test_files()
        os.environ['BORG_PASSPHRASE'] = 'passphrase'
        self.cmd('init', '--encryption=repokey', self.repository_location)
        repository_id = self._extract_repository_id(self.repository_path)
        self.cmd('create', self.repository_location + '::test', 'input')
        shutil.rmtree(self.repository_path)
        self.cmd('init', '--encryption=none', self.repository_location)
        self._set_repository_id(self.repository_path, repository_id)
        self.assert_equal(repository_id, self._extract_repository_id(self.repository_path))
        if self.FORK_DEFAULT:
            self.cmd('create', self.repository_location + '::test.2', 'input', exit_code=EXIT_ERROR)
        else:
            self.assert_raises(Cache.EncryptionMethodMismatch, lambda: self.cmd('create', self.repository_location + '::test.2', 'input'))

    def test_repository_swap_detection2(self):
        self.create_test_files()
        self.cmd('init', '--encryption=none', self.repository_location + '_unencrypted')
        os.environ['BORG_PASSPHRASE'] = 'passphrase'
        self.cmd('init', '--encryption=repokey', self.repository_location + '_encrypted')
        self.cmd('create', self.repository_location + '_encrypted::test', 'input')
        shutil.rmtree(self.repository_path + '_encrypted')
        os.rename(self.repository_path + '_unencrypted', self.repository_path + '_encrypted')
        if self.FORK_DEFAULT:
            self.cmd('create', self.repository_location + '_encrypted::test.2', 'input', exit_code=EXIT_ERROR)
        else:
            self.assert_raises(Cache.RepositoryAccessAborted, lambda: self.cmd('create', self.repository_location + '_encrypted::test.2', 'input'))

    def test_strip_components(self):
        self.cmd('init', self.repository_location)
        self.create_regular_file('dir/file')
        self.cmd('create', self.repository_location + '::test', 'input')
        with changedir('output'):
            self.cmd('extract', self.repository_location + '::test', '--strip-components', '3')
            self.assert_true(not os.path.exists('file'))
            with self.assert_creates_file('file'):
                self.cmd('extract', self.repository_location + '::test', '--strip-components', '2')
            with self.assert_creates_file('dir/file'):
                self.cmd('extract', self.repository_location + '::test', '--strip-components', '1')
            with self.assert_creates_file('input/dir/file'):
                self.cmd('extract', self.repository_location + '::test', '--strip-components', '0')

    def _extract_hardlinks_setup(self):
        os.mkdir(os.path.join(self.input_path, 'dir1'))
        os.mkdir(os.path.join(self.input_path, 'dir1/subdir'))

        self.create_regular_file('source')
        os.link(os.path.join(self.input_path, 'source'),
                os.path.join(self.input_path, 'abba'))
        os.link(os.path.join(self.input_path, 'source'),
                os.path.join(self.input_path, 'dir1/hardlink'))
        os.link(os.path.join(self.input_path, 'source'),
                os.path.join(self.input_path, 'dir1/subdir/hardlink'))

        self.create_regular_file('dir1/source2')
        os.link(os.path.join(self.input_path, 'dir1/source2'),
                os.path.join(self.input_path, 'dir1/aaaa'))

        self.cmd('init', self.repository_location)
        self.cmd('create', self.repository_location + '::test', 'input')

    def test_strip_components_links(self):
        self._extract_hardlinks_setup()
        with changedir('output'):
            self.cmd('extract', self.repository_location + '::test', '--strip-components', '2')
            assert os.stat('hardlink').st_nlink == 2
            assert os.stat('subdir/hardlink').st_nlink == 2
            assert os.stat('aaaa').st_nlink == 2
            assert os.stat('source2').st_nlink == 2
        with changedir('output'):
            self.cmd('extract', self.repository_location + '::test')
            assert os.stat('input/dir1/hardlink').st_nlink == 4

    def test_extract_hardlinks(self):
        self._extract_hardlinks_setup()
        with changedir('output'):
            self.cmd('extract', self.repository_location + '::test', 'input/dir1')
            assert os.stat('input/dir1/hardlink').st_nlink == 2
            assert os.stat('input/dir1/subdir/hardlink').st_nlink == 2
            assert os.stat('input/dir1/aaaa').st_nlink == 2
            assert os.stat('input/dir1/source2').st_nlink == 2
        with changedir('output'):
            self.cmd('extract', self.repository_location + '::test')
            assert os.stat('input/dir1/hardlink').st_nlink == 4

    def test_extract_include_exclude(self):
        self.cmd('init', self.repository_location)
        self.create_regular_file('file1', size=1024 * 80)
        self.create_regular_file('file2', size=1024 * 80)
        self.create_regular_file('file3', size=1024 * 80)
        self.create_regular_file('file4', size=1024 * 80)
        self.cmd('create', '--exclude=input/file4', self.repository_location + '::test', 'input')
        with changedir('output'):
            self.cmd('extract', self.repository_location + '::test', 'input/file1', )
        self.assert_equal(sorted(os.listdir('output/input')), ['file1'])
        with changedir('output'):
            self.cmd('extract', '--exclude=input/file2', self.repository_location + '::test')
        self.assert_equal(sorted(os.listdir('output/input')), ['file1', 'file3'])
        with changedir('output'):
            self.cmd('extract', '--exclude-from=' + self.exclude_file_path, self.repository_location + '::test')
        self.assert_equal(sorted(os.listdir('output/input')), ['file1', 'file3'])

    def test_extract_include_exclude_regex(self):
        self.cmd('init', self.repository_location)
        self.create_regular_file('file1', size=1024 * 80)
        self.create_regular_file('file2', size=1024 * 80)
        self.create_regular_file('file3', size=1024 * 80)
        self.create_regular_file('file4', size=1024 * 80)
        self.create_regular_file('file333', size=1024 * 80)

        # Create with regular expression exclusion for file4
        self.cmd('create', '--exclude=re:input/file4$', self.repository_location + '::test', 'input')
        with changedir('output'):
            self.cmd('extract', self.repository_location + '::test')
        self.assert_equal(sorted(os.listdir('output/input')), ['file1', 'file2', 'file3', 'file333'])
        shutil.rmtree('output/input')

        # Extract with regular expression exclusion
        with changedir('output'):
            self.cmd('extract', '--exclude=re:file3+', self.repository_location + '::test')
        self.assert_equal(sorted(os.listdir('output/input')), ['file1', 'file2'])
        shutil.rmtree('output/input')

        # Combine --exclude with fnmatch and regular expression
        with changedir('output'):
            self.cmd('extract', '--exclude=input/file2', '--exclude=re:file[01]', self.repository_location + '::test')
        self.assert_equal(sorted(os.listdir('output/input')), ['file3', 'file333'])
        shutil.rmtree('output/input')

        # Combine --exclude-from and regular expression exclusion
        with changedir('output'):
            self.cmd('extract', '--exclude-from=' + self.exclude_file_path, '--exclude=re:file1',
                     '--exclude=re:file(\\d)\\1\\1$', self.repository_location + '::test')
        self.assert_equal(sorted(os.listdir('output/input')), ['file3'])

    @pytest.mark.skipif(sys.platform == 'win32', reason='Can not test on Windows.')
    def test_extract_include_exclude_regex_from_file(self):
        self.cmd('init', self.repository_location)
        self.create_regular_file('file1', size=1024 * 80)
        self.create_regular_file('file2', size=1024 * 80)
        self.create_regular_file('file3', size=1024 * 80)
        self.create_regular_file('file4', size=1024 * 80)
        self.create_regular_file('file333', size=1024 * 80)
        self.create_regular_file('aa:something', size=1024 * 80)

        # Create while excluding using mixed pattern styles
        with open(self.exclude_file_path, 'wb') as fd:
            fd.write(b're:input/file4$\n')
            fd.write(b'fm:*aa:*thing\n')

        self.cmd('create', '--exclude-from=' + self.exclude_file_path, self.repository_location + '::test', 'input')
        with changedir('output'):
            self.cmd('extract', self.repository_location + '::test')
        self.assert_equal(sorted(os.listdir('output/input')), ['file1', 'file2', 'file3', 'file333'])
        shutil.rmtree('output/input')

        # Exclude using regular expression
        with open(self.exclude_file_path, 'wb') as fd:
            fd.write(b're:file3+\n')

        with changedir('output'):
            self.cmd('extract', '--exclude-from=' + self.exclude_file_path, self.repository_location + '::test')
        self.assert_equal(sorted(os.listdir('output/input')), ['file1', 'file2'])
        shutil.rmtree('output/input')

        # Mixed exclude pattern styles
        with open(self.exclude_file_path, 'wb') as fd:
            fd.write(b're:file(\\d)\\1\\1$\n')
            fd.write(b'fm:nothingwillmatchthis\n')
            fd.write(b'*/file1\n')
            fd.write(b're:file2$\n')

        with changedir('output'):
            self.cmd('extract', '--exclude-from=' + self.exclude_file_path, self.repository_location + '::test')
        self.assert_equal(sorted(os.listdir('output/input')), ['file3'])

    def test_extract_with_pattern(self):
        self.cmd("init", self.repository_location)
        self.create_regular_file("file1", size=1024 * 80)
        self.create_regular_file("file2", size=1024 * 80)
        self.create_regular_file("file3", size=1024 * 80)
        self.create_regular_file("file4", size=1024 * 80)
        self.create_regular_file("file333", size=1024 * 80)

        self.cmd("create", self.repository_location + "::test", "input")

        # Extract everything with regular expression
        with changedir("output"):
            self.cmd("extract", self.repository_location + "::test", "re:.*")
        self.assert_equal(sorted(os.listdir("output/input")), ["file1", "file2", "file3", "file333", "file4"])
        shutil.rmtree("output/input")

        # Extract with pattern while also excluding files
        with changedir("output"):
            self.cmd("extract", "--exclude=re:file[34]$", self.repository_location + "::test", r"re:file\d$")
        self.assert_equal(sorted(os.listdir("output/input")), ["file1", "file2"])
        shutil.rmtree("output/input")

        # Combine --exclude with pattern for extraction
        with changedir("output"):
            self.cmd("extract", "--exclude=input/file1", self.repository_location + "::test", "re:file[12]$")
        self.assert_equal(sorted(os.listdir("output/input")), ["file2"])
        shutil.rmtree("output/input")

        # Multiple pattern
        with changedir("output"):
            self.cmd("extract", self.repository_location + "::test", "fm:input/file1", "fm:*file33*", "input/file2")
        self.assert_equal(sorted(os.listdir("output/input")), ["file1", "file2", "file333"])

    def test_extract_list_output(self):
        self.cmd('init', self.repository_location)
        self.create_regular_file('file', size=1024 * 80)

        self.cmd('create', self.repository_location + '::test', 'input')

        with changedir('output'):
            output = self.cmd('extract', self.repository_location + '::test')
        self.assert_not_in("input/file", output)
        shutil.rmtree('output/input')

        with changedir('output'):
            output = self.cmd('extract', '--info', self.repository_location + '::test')
        self.assert_not_in("input/file", output)
        shutil.rmtree('output/input')

        with changedir('output'):
            output = self.cmd('extract', '--list', self.repository_location + '::test')
        self.assert_in("input/file", output)
        shutil.rmtree('output/input')

        with changedir('output'):
            output = self.cmd('extract', '--list', '--info', self.repository_location + '::test')
        self.assert_in("input/file", output)

    def _create_test_caches(self):
        self.cmd('init', self.repository_location)
        self.create_regular_file('file1', size=1024 * 80)
        self.create_regular_file('cache1/%s' % CACHE_TAG_NAME,
                                 contents=CACHE_TAG_CONTENTS + b' extra stuff')
        self.create_regular_file('cache2/%s' % CACHE_TAG_NAME,
                                 contents=b'invalid signature')
        os.mkdir('input/cache3')
        os.link('input/cache1/%s' % CACHE_TAG_NAME, 'input/cache3/%s' % CACHE_TAG_NAME)

    def _assert_test_caches(self):
        with changedir('output'):
            self.cmd('extract', self.repository_location + '::test')
        self.assert_equal(sorted(os.listdir('output/input')), ['cache2', 'file1'])
        self.assert_equal(sorted(os.listdir('output/input/cache2')), [CACHE_TAG_NAME])

    def test_exclude_caches(self):
        self._create_test_caches()
        self.cmd('create', '--exclude-caches', self.repository_location + '::test', 'input')
        self._assert_test_caches()

    def test_recreate_exclude_caches(self):
        self._create_test_caches()
        self.cmd('create', self.repository_location + '::test', 'input')
        self.cmd('recreate', '--exclude-caches', self.repository_location + '::test')
        self._assert_test_caches()

    def _create_test_tagged(self):
        self.cmd('init', self.repository_location)
        self.create_regular_file('file1', size=1024 * 80)
        self.create_regular_file('tagged1/.NOBACKUP')
        self.create_regular_file('tagged2/00-NOBACKUP')
        self.create_regular_file('tagged3/.NOBACKUP/file2')

    def _assert_test_tagged(self):
        with changedir('output'):
            self.cmd('extract', self.repository_location + '::test')
        self.assert_equal(sorted(os.listdir('output/input')), ['file1', 'tagged3'])

    def test_exclude_tagged(self):
        self._create_test_tagged()
        self.cmd('create', '--exclude-if-present', '.NOBACKUP', '--exclude-if-present', '00-NOBACKUP', self.repository_location + '::test', 'input')
        self._assert_test_tagged()

    def test_recreate_exclude_tagged(self):
        self._create_test_tagged()
        self.cmd('create', self.repository_location + '::test', 'input')
        self.cmd('recreate', '--exclude-if-present', '.NOBACKUP', '--exclude-if-present', '00-NOBACKUP',
                 self.repository_location + '::test')
        self._assert_test_tagged()

    def _create_test_keep_tagged(self):
        self.cmd('init', self.repository_location)
        self.create_regular_file('file0', size=1024)
        self.create_regular_file('tagged1/.NOBACKUP1')
        self.create_regular_file('tagged1/file1', size=1024)
        self.create_regular_file('tagged2/.NOBACKUP2')
        self.create_regular_file('tagged2/file2', size=1024)
        self.create_regular_file('tagged3/%s' % CACHE_TAG_NAME,
                                 contents=CACHE_TAG_CONTENTS + b' extra stuff')
        self.create_regular_file('tagged3/file3', size=1024)
        self.create_regular_file('taggedall/.NOBACKUP1')
        self.create_regular_file('taggedall/.NOBACKUP2')
        self.create_regular_file('taggedall/%s' % CACHE_TAG_NAME,
                                 contents=CACHE_TAG_CONTENTS + b' extra stuff')
        self.create_regular_file('taggedall/file4', size=1024)

    def _assert_test_keep_tagged(self):
        with changedir('output'):
            self.cmd('extract', self.repository_location + '::test')
        self.assert_equal(sorted(os.listdir('output/input')), ['file0', 'tagged1', 'tagged2', 'tagged3', 'taggedall'])
        self.assert_equal(os.listdir('output/input/tagged1'), ['.NOBACKUP1'])
        self.assert_equal(os.listdir('output/input/tagged2'), ['.NOBACKUP2'])
        self.assert_equal(os.listdir('output/input/tagged3'), [CACHE_TAG_NAME])
        self.assert_equal(sorted(os.listdir('output/input/taggedall')),
                          ['.NOBACKUP1', '.NOBACKUP2', CACHE_TAG_NAME, ])

    def test_exclude_keep_tagged(self):
        self._create_test_keep_tagged()
        self.cmd('create', '--exclude-if-present', '.NOBACKUP1', '--exclude-if-present', '.NOBACKUP2',
                 '--exclude-caches', '--keep-tag-files', self.repository_location + '::test', 'input')
        self._assert_test_keep_tagged()

    def test_recreate_exclude_keep_tagged(self):
        self._create_test_keep_tagged()
        self.cmd('create', self.repository_location + '::test', 'input')
        self.cmd('recreate', '--exclude-if-present', '.NOBACKUP1', '--exclude-if-present', '.NOBACKUP2',
                 '--exclude-caches', '--keep-tag-files', self.repository_location + '::test')
        self._assert_test_keep_tagged()

    @pytest.mark.skipif(not xattr.XATTR_FAKEROOT, reason='Linux capabilities test, requires fakeroot >= 1.20.2')
    def test_extract_capabilities(self):
        fchown = os.fchown

        # We need to manually patch chown to get the behaviour Linux has, since fakeroot does not
        # accurately model the interaction of chown(2) and Linux capabilities, i.e. it does not remove them.
        def patched_fchown(fd, uid, gid):
            xattr.setxattr(fd, 'security.capability', None, follow_symlinks=False)
            fchown(fd, uid, gid)

        # The capability descriptor used here is valid and taken from a /usr/bin/ping
        capabilities = b'\x01\x00\x00\x02\x00 \x00\x00\x00\x00\x00\x00\x00\x00\x00\x00\x00\x00\x00\x00'
        self.create_regular_file('file')
        xattr.setxattr('input/file', 'security.capability', capabilities)
        self.cmd('init', self.repository_location)
        self.cmd('create', self.repository_location + '::test', 'input')
        with changedir('output'):
            with patch.object(os, 'fchown', patched_fchown):
                self.cmd('extract', self.repository_location + '::test')
            assert xattr.getxattr('input/file', 'security.capability') == capabilities

    def test_path_normalization(self):
        self.cmd('init', self.repository_location)
        self.create_regular_file('dir1/dir2/file', size=1024 * 80)
        with changedir('input/dir1/dir2'):
            self.cmd('create', self.repository_location + '::test', '../../../input/dir1/../dir1/dir2/..')
        output = self.cmd('list', self.repository_location + '::test')
        self.assert_not_in('..', output)
        self.assert_in(' input/dir1/dir2/file', output)

    def test_exclude_normalization(self):
        self.cmd('init', self.repository_location)
        self.create_regular_file('file1', size=1024 * 80)
        self.create_regular_file('file2', size=1024 * 80)
        with changedir('input'):
            self.cmd('create', '--exclude=file1', self.repository_location + '::test1', '.')
        with changedir('output'):
            self.cmd('extract', self.repository_location + '::test1')
        self.assert_equal(sorted(os.listdir('output')), ['file2'])
        with changedir('input'):
            self.cmd('create', '--exclude=./file1', self.repository_location + '::test2', '.')
        with changedir('output'):
            self.cmd('extract', self.repository_location + '::test2')
        self.assert_equal(sorted(os.listdir('output')), ['file2'])
        self.cmd('create', '--exclude=input/./file1', self.repository_location + '::test3', 'input')
        with changedir('output'):
            self.cmd('extract', self.repository_location + '::test3')
        self.assert_equal(sorted(os.listdir('output/input')), ['file2'])

    def test_repeated_files(self):
        self.create_regular_file('file1', size=1024 * 80)
        self.cmd('init', self.repository_location)
        self.cmd('create', self.repository_location + '::test', 'input', 'input')

    def test_overwrite(self):
        self.create_regular_file('file1', size=1024 * 80)
        self.create_regular_file('dir2/file2', size=1024 * 80)
        self.cmd('init', self.repository_location)
        self.cmd('create', self.repository_location + '::test', 'input')
        # Overwriting regular files and directories should be supported
        os.mkdir('output/input')
        os.mkdir('output/input/file1')
        os.mkdir('output/input/dir2')
        with changedir('output'):
            self.cmd('extract', self.repository_location + '::test')
        self.assert_dirs_equal('input', 'output/input')
        # But non-empty dirs should fail
        os.unlink('output/input/file1')
        os.mkdir('output/input/file1')
        os.mkdir('output/input/file1/dir')
        with changedir('output'):
            self.cmd('extract', self.repository_location + '::test', exit_code=1)

    def test_rename(self):
        self.create_regular_file('file1', size=1024 * 80)
        self.create_regular_file('dir2/file2', size=1024 * 80)
        self.cmd('init', self.repository_location)
        self.cmd('create', self.repository_location + '::test', 'input')
        self.cmd('create', self.repository_location + '::test.2', 'input')
        self.cmd('extract', '--dry-run', self.repository_location + '::test')
        self.cmd('extract', '--dry-run', self.repository_location + '::test.2')
        self.cmd('rename', self.repository_location + '::test', 'test.3')
        self.cmd('extract', '--dry-run', self.repository_location + '::test.2')
        self.cmd('rename', self.repository_location + '::test.2', 'test.4')
        self.cmd('extract', '--dry-run', self.repository_location + '::test.3')
        self.cmd('extract', '--dry-run', self.repository_location + '::test.4')
        # Make sure both archives have been renamed
        with Repository(self.repository_path) as repository:
            manifest, key = Manifest.load(repository)
        self.assert_equal(len(manifest.archives), 2)
        self.assert_in('test.3', manifest.archives)
        self.assert_in('test.4', manifest.archives)

    def test_comment(self):
        self.create_regular_file('file1', size=1024 * 80)
        self.cmd('init', self.repository_location)
        self.cmd('create', self.repository_location + '::test1', 'input')
        self.cmd('create', '--comment', 'this is the comment', self.repository_location + '::test2', 'input')
        self.cmd('create', '--comment', '"deleted" comment', self.repository_location + '::test3', 'input')
        self.cmd('create', '--comment', 'preserved comment', self.repository_location + '::test4', 'input')
        assert 'Comment: \n' in self.cmd('info', self.repository_location + '::test1')
        assert 'Comment: this is the comment' in self.cmd('info', self.repository_location + '::test2')

        self.cmd('recreate', self.repository_location + '::test1', '--comment', 'added comment')
        self.cmd('recreate', self.repository_location + '::test2', '--comment', 'modified comment')
        self.cmd('recreate', self.repository_location + '::test3', '--comment', '')
        self.cmd('recreate', self.repository_location + '::test4', '12345')
        assert 'Comment: added comment' in self.cmd('info', self.repository_location + '::test1')
        assert 'Comment: modified comment' in self.cmd('info', self.repository_location + '::test2')
        assert 'Comment: \n' in self.cmd('info', self.repository_location + '::test3')
        assert 'Comment: preserved comment' in self.cmd('info', self.repository_location + '::test4')

    def test_delete(self):
        self.create_regular_file('file1', size=1024 * 80)
        self.create_regular_file('dir2/file2', size=1024 * 80)
        self.cmd('init', self.repository_location)
        self.cmd('create', self.repository_location + '::test', 'input')
        self.cmd('create', self.repository_location + '::test.2', 'input')
        self.cmd('extract', '--dry-run', self.repository_location + '::test')
        self.cmd('extract', '--dry-run', self.repository_location + '::test.2')
        self.cmd('delete', self.repository_location + '::test')
        self.cmd('extract', '--dry-run', self.repository_location + '::test.2')
        output = self.cmd('delete', '--stats', self.repository_location + '::test.2')
        self.assert_in('Deleted data:', output)
        # Make sure all data except the manifest has been deleted
        with Repository(self.repository_path) as repository:
            self.assert_equal(len(repository), 1)

    def test_delete_repo(self):
        self.create_regular_file('file1', size=1024 * 80)
        self.create_regular_file('dir2/file2', size=1024 * 80)
        self.cmd('init', self.repository_location)
        self.cmd('create', self.repository_location + '::test', 'input')
        self.cmd('create', self.repository_location + '::test.2', 'input')
        os.environ['BORG_DELETE_I_KNOW_WHAT_I_AM_DOING'] = 'no'
        self.cmd('delete', self.repository_location, exit_code=2)
        assert os.path.exists(self.repository_path)
        os.environ['BORG_DELETE_I_KNOW_WHAT_I_AM_DOING'] = 'YES'
        self.cmd('delete', self.repository_location)
        # Make sure the repo is gone
        self.assertFalse(os.path.exists(self.repository_path))

    def test_corrupted_repository(self):
        self.cmd('init', self.repository_location)
        self.create_src_archive('test')
        self.cmd('extract', '--dry-run', self.repository_location + '::test')
        output = self.cmd('check', '--show-version', self.repository_location)
        self.assert_in('borgbackup version', output)  # implied output even without --info given
        self.assert_not_in('Starting repository check', output)  # --info not given for root logger

        name = sorted(os.listdir(os.path.join(self.tmpdir, 'repository', 'data', '0')), reverse=True)[1]
        with open(os.path.join(self.tmpdir, 'repository', 'data', '0', name), 'r+b') as fd:
            fd.seek(100)
            fd.write(b'XXXX')
        output = self.cmd('check', '--info', self.repository_location, exit_code=1)
        self.assert_in('Starting repository check', output)  # --info given for root logger

    # we currently need to be able to create a lock directory inside the repo:
    @pytest.mark.xfail(reason="we need to be able to create the lock directory inside the repo")
    def test_readonly_repository(self):
        self.cmd('init', self.repository_location)
        self.create_src_archive('test')
        os.system('chmod -R ugo-w ' + self.repository_path)
        try:
            self.cmd('extract', '--dry-run', self.repository_location + '::test')
        finally:
            # Restore permissions so shutil.rmtree is able to delete it
            os.system('chmod -R u+w ' + self.repository_path)

    @pytest.mark.skipif(sys.platform == 'win32', reason='Meaningless and fails on windows.')
    def test_umask(self):
        self.create_regular_file('file1', size=1024 * 80)
        self.cmd('init', self.repository_location)
        self.cmd('create', self.repository_location + '::test', 'input')
        mode = os.stat(self.repository_path).st_mode
        self.assertEqual(stat.S_IMODE(mode), 0o700)

    def test_create_dry_run(self):
        self.cmd('init', self.repository_location)
        self.cmd('create', '--dry-run', self.repository_location + '::test', 'input')
        # Make sure no archive has been created
        with Repository(self.repository_path) as repository:
            manifest, key = Manifest.load(repository)
        self.assert_equal(len(manifest.archives), 0)

    def test_progress(self):
        self.create_regular_file('file1', size=1024 * 80)
        self.cmd('init', self.repository_location)
        # progress forced on
        output = self.cmd('create', '--progress', self.repository_location + '::test4', 'input')
        self.assert_in("\r", output)
        # progress forced off
        output = self.cmd('create', self.repository_location + '::test5', 'input')
        self.assert_not_in("\r", output)

    def test_file_status(self):
        """test that various file status show expected results

        clearly incomplete: only tests for the weird "unchanged" status for now"""
        now = time.time()
        self.create_regular_file('file1', size=1024 * 80)
        os.utime('input/file1', (now - 5, now - 5))  # 5 seconds ago
        self.create_regular_file('file2', size=1024 * 80)
        self.cmd('init', self.repository_location)
        output = self.cmd('create', '--list', self.repository_location + '::test', 'input')
        if sys.platform == 'win32':
            output = output.replace('\\', '/')
        self.assert_in("A input/file1", output)
        self.assert_in("A input/file2", output)
        # should find first file as unmodified
        output = self.cmd('create', '--list', self.repository_location + '::test1', 'input')
        if sys.platform == 'win32':
            output = output.replace('\\', '/')
        self.assert_in("U input/file1", output)
        # this is expected, although surprising, for why, see:
        # https://borgbackup.readthedocs.org/en/latest/faq.html#i-am-seeing-a-added-status-for-a-unchanged-file
        self.assert_in("A input/file2", output)

    def test_file_status_excluded(self):
        """test that excluded paths are listed"""

        now = time.time()
        self.create_regular_file('file1', size=1024 * 80)
        os.utime('input/file1', (now - 5, now - 5))  # 5 seconds ago
        self.create_regular_file('file2', size=1024 * 80)
        if has_lchflags:
            self.create_regular_file('file3', size=1024 * 80)
            platform.set_flags(os.path.join(self.input_path, 'file3'), stat.UF_NODUMP)
        self.cmd('init', self.repository_location)
        output = self.cmd('create', '--list', self.repository_location + '::test', 'input')
        if sys.platform == 'win32':
            output = output.replace('\\', '/')
        self.assert_in("A input/file1", output)
        self.assert_in("A input/file2", output)
        if has_lchflags:
            self.assert_in("x input/file3", output)
        # should find second file as excluded
        output = self.cmd('create', '--list', self.repository_location + '::test1', 'input', '--exclude', '*/file2')
        if sys.platform == 'win32':
            output = output.replace('\\', '/')
        self.assert_in("U input/file1", output)
        self.assert_in("x input/file2", output)
        if has_lchflags:
            self.assert_in("x input/file3", output)

    def test_create_topical(self):
        now = time.time()
        self.create_regular_file('file1', size=1024 * 80)
        os.utime('input/file1', (now-5, now-5))
        self.create_regular_file('file2', size=1024 * 80)
        self.cmd('init', self.repository_location)
        # no listing by default
        output = self.cmd('create', self.repository_location + '::test', 'input')
        self.assert_not_in('file1', output)
        # shouldn't be listed even if unchanged
        output = self.cmd('create', self.repository_location + '::test0', 'input')
        self.assert_not_in('file1', output)
        # should list the file as unchanged
        output = self.cmd('create', '--list', '--filter=U', self.repository_location + '::test1', 'input')
        self.assert_in('file1', output)
        # should *not* list the file as changed
        output = self.cmd('create', '--list', '--filter=AM', self.repository_location + '::test2', 'input')
        self.assert_not_in('file1', output)
        # change the file
        self.create_regular_file('file1', size=1024 * 100)
        # should list the file as changed
        output = self.cmd('create', '--list', '--filter=AM', self.repository_location + '::test3', 'input')
        self.assert_in('file1', output)

    # def test_cmdline_compatibility(self):
    #    self.create_regular_file('file1', size=1024 * 80)
    #    self.cmd('init', self.repository_location)
    #    self.cmd('create', self.repository_location + '::test', 'input')
    #    output = self.cmd('foo', self.repository_location, '--old')
    #    self.assert_in('"--old" has been deprecated. Use "--new" instead', output)

    def test_prune_repository(self):
        self.cmd('init', self.repository_location)
        self.cmd('create', self.repository_location + '::test1', src_dir)
        self.cmd('create', self.repository_location + '::test2', src_dir)
        # these are not really a checkpoints, but they look like some:
        self.cmd('create', self.repository_location + '::test3.checkpoint', src_dir)
        self.cmd('create', self.repository_location + '::test3.checkpoint.1', src_dir)
        self.cmd('create', self.repository_location + '::test4.checkpoint', src_dir)
        output = self.cmd('prune', '--list', '--dry-run', self.repository_location, '--keep-daily=2')
        self.assert_in('Keeping archive: test2', output)
        self.assert_in('Would prune:     test1', output)
        # must keep the latest non-checkpoint archive:
        self.assert_in('Keeping archive: test2', output)
        # must keep the latest checkpoint archive:
        self.assert_in('Keeping archive: test4.checkpoint', output)
        output = self.cmd('list', self.repository_location)
        self.assert_in('test1', output)
        self.assert_in('test2', output)
        self.assert_in('test3.checkpoint', output)
        self.assert_in('test3.checkpoint.1', output)
        self.assert_in('test4.checkpoint', output)
        self.cmd('prune', self.repository_location, '--keep-daily=2')
        output = self.cmd('list', self.repository_location)
        self.assert_not_in('test1', output)
        # the latest non-checkpoint archive must be still there:
        self.assert_in('test2', output)
        # only the latest checkpoint archive must still be there:
        self.assert_not_in('test3.checkpoint', output)
        self.assert_not_in('test3.checkpoint.1', output)
        self.assert_in('test4.checkpoint', output)
        # now we supercede the latest checkpoint by a successful backup:
        self.cmd('create', self.repository_location + '::test5', src_dir)
        self.cmd('prune', self.repository_location, '--keep-daily=2')
        output = self.cmd('list', self.repository_location)
        # all checkpoints should be gone now:
        self.assert_not_in('checkpoint', output)
        # the latest archive must be still there
        self.assert_in('test5', output)

    def test_prune_repository_save_space(self):
        self.cmd('init', self.repository_location)
        self.cmd('create', self.repository_location + '::test1', src_dir)
        self.cmd('create', self.repository_location + '::test2', src_dir)
        output = self.cmd('prune', '--list', '--stats', '--dry-run', self.repository_location, '--keep-daily=2')
        self.assert_in('Keeping archive: test2', output)
        self.assert_in('Would prune:     test1', output)
        self.assert_in('Deleted data:', output)
        output = self.cmd('list', self.repository_location)
        self.assert_in('test1', output)
        self.assert_in('test2', output)
        self.cmd('prune', '--save-space', self.repository_location, '--keep-daily=2')
        output = self.cmd('list', self.repository_location)
        self.assert_not_in('test1', output)
        self.assert_in('test2', output)

    def test_prune_repository_prefix(self):
        self.cmd('init', self.repository_location)
        self.cmd('create', self.repository_location + '::foo-2015-08-12-10:00', src_dir)
        self.cmd('create', self.repository_location + '::foo-2015-08-12-20:00', src_dir)
        self.cmd('create', self.repository_location + '::bar-2015-08-12-10:00', src_dir)
        self.cmd('create', self.repository_location + '::bar-2015-08-12-20:00', src_dir)
        output = self.cmd('prune', '--list', '--dry-run', self.repository_location, '--keep-daily=2', '--prefix=foo-')
        self.assert_in('Keeping archive: foo-2015-08-12-20:00', output)
        self.assert_in('Would prune:     foo-2015-08-12-10:00', output)
        output = self.cmd('list', self.repository_location)
        self.assert_in('foo-2015-08-12-10:00', output)
        self.assert_in('foo-2015-08-12-20:00', output)
        self.assert_in('bar-2015-08-12-10:00', output)
        self.assert_in('bar-2015-08-12-20:00', output)
        self.cmd('prune', self.repository_location, '--keep-daily=2', '--prefix=foo-')
        output = self.cmd('list', self.repository_location)
        self.assert_not_in('foo-2015-08-12-10:00', output)
        self.assert_in('foo-2015-08-12-20:00', output)
        self.assert_in('bar-2015-08-12-10:00', output)
        self.assert_in('bar-2015-08-12-20:00', output)

    def test_list_prefix(self):
        self.cmd('init', self.repository_location)
        self.cmd('create', self.repository_location + '::test-1', src_dir)
        self.cmd('create', self.repository_location + '::something-else-than-test-1', src_dir)
        self.cmd('create', self.repository_location + '::test-2', src_dir)
        output = self.cmd('list', '--prefix=test-', self.repository_location)
        self.assert_in('test-1', output)
        self.assert_in('test-2', output)
        self.assert_not_in('something-else', output)

    def test_list_format(self):
        self.cmd('init', self.repository_location)
        test_archive = self.repository_location + '::test'
        self.cmd('create', test_archive, src_dir)
        self.cmd('list', '--list-format', '-', test_archive, exit_code=1)
        self.archiver.exit_code = 0  # reset exit code for following tests
        output_1 = self.cmd('list', test_archive)
        output_2 = ''
        if sys.platform == 'win32':
            output_2 = self.cmd('list', '--format', '{user:15} {size:8} {isomtime} {path}{extra}{NL}', test_archive)
        else:
            output_2 = self.cmd('list', '--format', '{mode} {user:6} {group:6} {size:8d} {isomtime} {path}{extra}{NL}', test_archive)
        output_3 = self.cmd('list', '--format', '{mtime:%s} {path}{NL}', test_archive)
        self.assertEqual(output_1, output_2)
        self.assertNotEqual(output_1, output_3)

    def test_list_repository_format(self):
        self.cmd('init', self.repository_location)
        self.cmd('create', self.repository_location + '::test-1', src_dir)
        self.cmd('create', self.repository_location + '::test-2', src_dir)
        output_1 = self.cmd('list', self.repository_location)
        output_2 = self.cmd('list', '--format', '{archive:<36} {time} [{id}]{NL}', self.repository_location)
        self.assertEqual(output_1, output_2)
        output_1 = self.cmd('list', '--short', self.repository_location)
        self.assertEqual(output_1, 'test-1\ntest-2\n')
        output_1 = self.cmd('list', '--format', '{barchive}/', self.repository_location)
        self.assertEqual(output_1, 'test-1/test-2/')

    def test_list_hash(self):
        self.create_regular_file('empty_file', size=0)
        self.create_regular_file('amb', contents=b'a' * 1000000)
        self.cmd('init', self.repository_location)
        test_archive = self.repository_location + '::test'
        self.cmd('create', test_archive, 'input')
        output = self.cmd('list', '--format', '{sha256} {path}{NL}', test_archive)
        assert "cdc76e5c9914fb9281a1c7e284d73e67f1809a48a497200e046d39ccc7112cd0 input/amb" in output
        assert "e3b0c44298fc1c149afbf4c8996fb92427ae41e4649b934ca495991b7852b855 input/empty_file" in output

    def test_list_chunk_counts(self):
        self.create_regular_file('empty_file', size=0)
        self.create_regular_file('two_chunks')
        with open(os.path.join(self.input_path, 'two_chunks'), 'wb') as fd:
            fd.write(b'abba' * 2000000)
            fd.write(b'baab' * 2000000)
        self.cmd('init', self.repository_location)
        test_archive = self.repository_location + '::test'
        self.cmd('create', test_archive, 'input')
        output = self.cmd('list', '--format', '{num_chunks} {unique_chunks} {path}{NL}', test_archive)
        assert "0 0 input/empty_file" in output
        assert "2 2 input/two_chunks" in output

    def test_list_size(self):
        self.create_regular_file('compressible_file', size=10000)
        self.cmd('init', self.repository_location)
        test_archive = self.repository_location + '::test'
        self.cmd('create', '-C', 'lz4', test_archive, 'input')
        output = self.cmd('list', '--format', '{size} {csize} {path}{NL}', test_archive)
        size, csize, path = output.split("\n")[1].split(" ")
        assert int(csize) < int(size)

    def _get_sizes(self, compression, compressible, size=10000):
        if compressible:
            contents = b'X' * size
        else:
            contents = os.urandom(size)
        self.create_regular_file('file', contents=contents)
        self.cmd('init', '--encryption=none', self.repository_location)
        archive = self.repository_location + '::test'
        self.cmd('create', '-C', compression, archive, 'input')
        output = self.cmd('list', '--format', '{size} {csize} {path}{NL}', archive)
        size, csize, path = output.split("\n")[1].split(" ")
        return int(size), int(csize)

    def test_compression_none_compressible(self):
        size, csize = self._get_sizes('none', compressible=True)
        assert csize >= size
        assert csize == size + 3

    def test_compression_none_uncompressible(self):
        size, csize = self._get_sizes('none', compressible=False)
        assert csize >= size
        assert csize == size + 3

    def test_compression_zlib_compressible(self):
        size, csize = self._get_sizes('zlib', compressible=True)
        assert csize < size * 0.1
        assert csize == 35

    def test_compression_zlib_uncompressible(self):
        size, csize = self._get_sizes('zlib', compressible=False)
        assert csize >= size

    def test_compression_auto_compressible(self):
        size, csize = self._get_sizes('auto,zlib', compressible=True)
        assert csize < size * 0.1
        assert csize == 35  # same as compression 'zlib'

    def test_compression_auto_uncompressible(self):
        size, csize = self._get_sizes('auto,zlib', compressible=False)
        assert csize >= size
        assert csize == size + 3  # same as compression 'none'

    def test_compression_lz4_compressible(self):
        size, csize = self._get_sizes('lz4', compressible=True)
        assert csize < size * 0.1

    def test_compression_lz4_uncompressible(self):
        size, csize = self._get_sizes('lz4', compressible=False)
        assert csize >= size

    def test_compression_lzma_compressible(self):
        size, csize = self._get_sizes('lzma', compressible=True)
        assert csize < size * 0.1

    def test_compression_lzma_uncompressible(self):
        size, csize = self._get_sizes('lzma', compressible=False)
        assert csize >= size

    def test_break_lock(self):
        self.cmd('init', self.repository_location)
        self.cmd('break-lock', self.repository_location)

    def test_usage(self):
        if self.FORK_DEFAULT:
            self.cmd(exit_code=0)
            self.cmd('-h', exit_code=0)
        else:
            self.assert_raises(SystemExit, lambda: self.cmd())
            self.assert_raises(SystemExit, lambda: self.cmd('-h'))

    def test_help(self):
        assert 'Borg' in self.cmd('help')
        assert 'patterns' in self.cmd('help', 'patterns')
        assert 'Initialize' in self.cmd('help', 'init')
        assert 'positional arguments' not in self.cmd('help', 'init', '--epilog-only')
        assert 'This command initializes' not in self.cmd('help', 'init', '--usage-only')

<<<<<<< HEAD
    @unittest.skipUnless(has_llfuse and sys.platform != 'win32', 'llfuse not installed')
    def test_fuse_mount_repository(self):
        mountpoint = os.path.join(self.tmpdir, 'mountpoint')
        os.mkdir(mountpoint)
=======
    @unittest.skipUnless(has_llfuse, 'llfuse not installed')
    def test_fuse(self):
>>>>>>> 963bdd34
        self.cmd('init', self.repository_location)
        self.create_test_files()
        self.cmd('create', self.repository_location + '::archive', 'input')
        self.cmd('create', self.repository_location + '::archive2', 'input')
        if has_lchflags:
            # remove the file we did not backup, so input and output become equal
            os.remove(os.path.join('input', 'flagfile'))
        mountpoint = os.path.join(self.tmpdir, 'mountpoint')
        # mount the whole repository, archive contents shall show up in archivename subdirs of mountpoint:
        with self.fuse_mount(self.repository_location, mountpoint):
            self.assert_dirs_equal(self.input_path, os.path.join(mountpoint, 'archive', 'input'))
            self.assert_dirs_equal(self.input_path, os.path.join(mountpoint, 'archive2', 'input'))
        # mount only 1 archive, its contents shall show up directly in mountpoint:
        with self.fuse_mount(self.repository_location + '::archive', mountpoint):
            self.assert_dirs_equal(self.input_path, os.path.join(mountpoint, 'input'))
            # regular file
            in_fn = 'input/file1'
            out_fn = os.path.join(mountpoint, 'input', 'file1')
            # stat
            sti1 = os.stat(in_fn)
            sto1 = os.stat(out_fn)
            assert sti1.st_mode == sto1.st_mode
            assert sti1.st_uid == sto1.st_uid
            assert sti1.st_gid == sto1.st_gid
            assert sti1.st_size == sto1.st_size
            assert sti1.st_atime == sto1.st_atime
            assert sti1.st_ctime == sto1.st_ctime
            assert sti1.st_mtime == sto1.st_mtime
            # note: there is another hardlink to this, see below
            assert sti1.st_nlink == sto1.st_nlink == 2
            # read
            with open(in_fn, 'rb') as in_f, open(out_fn, 'rb') as out_f:
                assert in_f.read() == out_f.read()
            # list/read xattrs
            if xattr.is_enabled(self.input_path):
                assert xattr.listxattr(out_fn) == ['user.foo', ]
                assert xattr.getxattr(out_fn, 'user.foo') == b'bar'
            else:
                assert xattr.listxattr(out_fn) == []
                try:
                    xattr.getxattr(out_fn, 'user.foo')
                except OSError as e:
                    assert e.errno == llfuse.ENOATTR
                else:
                    assert False, "expected OSError(ENOATTR), but no error was raised"
            # hardlink (to 'input/file1')
            in_fn = 'input/hardlink'
            out_fn = os.path.join(mountpoint, 'input', 'hardlink')
            sti2 = os.stat(in_fn)
            sto2 = os.stat(out_fn)
            assert sti2.st_nlink == sto2.st_nlink == 2
            assert sto1.st_ino == sto2.st_ino
            # symlink
            in_fn = 'input/link1'
            out_fn = os.path.join(mountpoint, 'input', 'link1')
            sti = os.stat(in_fn, follow_symlinks=False)
            sto = os.stat(out_fn, follow_symlinks=False)
            assert stat.S_ISLNK(sti.st_mode)
            assert stat.S_ISLNK(sto.st_mode)
            assert os.readlink(in_fn) == os.readlink(out_fn)
            # FIFO
            out_fn = os.path.join(mountpoint, 'input', 'fifo1')
            sto = os.stat(out_fn)
            assert stat.S_ISFIFO(sto.st_mode)

<<<<<<< HEAD
    @unittest.skipUnless(has_llfuse and sys.platform != 'win32', 'llfuse not installed')
    def test_fuse_mount_archive(self):
        mountpoint = os.path.join(self.tmpdir, 'mountpoint')
        os.mkdir(mountpoint)
=======
    @unittest.skipUnless(has_llfuse, 'llfuse not installed')
    def test_fuse_allow_damaged_files(self):
>>>>>>> 963bdd34
        self.cmd('init', self.repository_location)
        self.create_src_archive('archive')
        # Get rid of a chunk and repair it
        archive, repository = self.open_archive('archive')
        with repository:
            for item in archive.iter_items():
                if item.path.endswith('testsuite/archiver.py'):
                    repository.delete(item.chunks[-1].id)
                    path = item.path  # store full path for later
                    break
            else:
                assert False  # missed the file
            repository.commit()
        self.cmd('check', '--repair', self.repository_location, exit_code=0)

        mountpoint = os.path.join(self.tmpdir, 'mountpoint')
        with self.fuse_mount(self.repository_location + '::archive', mountpoint):
            with pytest.raises(OSError) as excinfo:
                open(os.path.join(mountpoint, path))
            assert excinfo.value.errno == errno.EIO
        with self.fuse_mount(self.repository_location + '::archive', mountpoint, 'allow_damaged_files'):
            open(os.path.join(mountpoint, path)).close()

    def verify_aes_counter_uniqueness(self, method):
        seen = set()  # Chunks already seen
        used = set()  # counter values already used

        def verify_uniqueness():
            with Repository(self.repository_path) as repository:
                for key, _ in repository.open_index(repository.get_transaction_id()).iteritems():
                    data = repository.get(key)
                    hash = sha256(data).digest()
                    if hash not in seen:
                        seen.add(hash)
                        num_blocks = num_aes_blocks(len(data) - 41)
                        nonce = bytes_to_long(data[33:41])
                        for counter in range(nonce, nonce + num_blocks):
                            self.assert_not_in(counter, used)
                            used.add(counter)

        self.create_test_files()
        os.environ['BORG_PASSPHRASE'] = 'passphrase'
        self.cmd('init', '--encryption=' + method, self.repository_location)
        verify_uniqueness()
        self.cmd('create', self.repository_location + '::test', 'input')
        verify_uniqueness()
        self.cmd('create', self.repository_location + '::test.2', 'input')
        verify_uniqueness()
        self.cmd('delete', self.repository_location + '::test.2')
        verify_uniqueness()
        self.assert_equal(used, set(range(len(used))))

    def test_aes_counter_uniqueness_keyfile(self):
        self.verify_aes_counter_uniqueness('keyfile')

    def test_aes_counter_uniqueness_passphrase(self):
        self.verify_aes_counter_uniqueness('repokey')

    def test_debug_dump_archive_items(self):
        self.create_test_files()
        self.cmd('init', self.repository_location)
        self.cmd('create', self.repository_location + '::test', 'input')
        with changedir('output'):
            output = self.cmd('debug-dump-archive-items', self.repository_location + '::test')
        output_dir = sorted(os.listdir('output'))
        assert len(output_dir) > 0 and output_dir[0].startswith('000000_')
        assert 'Done.' in output

    def test_debug_put_get_delete_obj(self):
        self.cmd('init', self.repository_location)
        data = b'some data'
        hexkey = sha256(data).hexdigest()
        self.create_regular_file('file', contents=data)
        output = self.cmd('debug-put-obj', self.repository_location, 'input/file')
        assert hexkey in output
        output = self.cmd('debug-get-obj', self.repository_location, hexkey, 'output/file')
        assert hexkey in output
        with open('output/file', 'rb') as f:
            data_read = f.read()
        assert data == data_read
        output = self.cmd('debug-delete-obj', self.repository_location, hexkey)
        assert "deleted" in output
        output = self.cmd('debug-delete-obj', self.repository_location, hexkey)
        assert "not found" in output
        output = self.cmd('debug-delete-obj', self.repository_location, 'invalid')
        assert "is invalid" in output

    def test_init_interrupt(self):
        def raise_eof(*args):
            raise EOFError

        with patch.object(KeyfileKeyBase, 'create', raise_eof):
            self.cmd('init', self.repository_location, exit_code=1)
        assert not os.path.exists(self.repository_location)

    def test_recreate_basic(self):
        self.create_test_files()
        self.create_regular_file('dir2/file3', size=1024 * 80)
        self.cmd('init', self.repository_location)
        archive = self.repository_location + '::test0'
        self.cmd('create', archive, 'input')
        self.cmd('recreate', archive, 'input/dir2', '-e', 'input/dir2/file3')
        listing = self.cmd('list', '--short', archive)
        assert 'file1' not in listing
        assert 'dir2/file2' in listing
        assert 'dir2/file3' not in listing

    def test_recreate_subtree_hardlinks(self):
        # This is essentially the same problem set as in test_extract_hardlinks
        self._extract_hardlinks_setup()
        self.cmd('create', self.repository_location + '::test2', 'input')
        self.cmd('recreate', self.repository_location + '::test', 'input/dir1')
        with changedir('output'):
            self.cmd('extract', self.repository_location + '::test')
            assert os.stat('input/dir1/hardlink').st_nlink == 2
            assert os.stat('input/dir1/subdir/hardlink').st_nlink == 2
            assert os.stat('input/dir1/aaaa').st_nlink == 2
            assert os.stat('input/dir1/source2').st_nlink == 2
        with changedir('output'):
            self.cmd('extract', self.repository_location + '::test2')
            assert os.stat('input/dir1/hardlink').st_nlink == 4

    def test_recreate_rechunkify(self):
        with open(os.path.join(self.input_path, 'large_file'), 'wb') as fd:
            fd.write(b'a' * 280)
            fd.write(b'b' * 280)
        self.cmd('init', self.repository_location)
        self.cmd('create', '--chunker-params', '7,9,8,128', self.repository_location + '::test1', 'input')
        self.cmd('create', self.repository_location + '::test2', 'input', '--no-files-cache')
        list = self.cmd('list', self.repository_location + '::test1', 'input/large_file',
                        '--format', '{num_chunks} {unique_chunks}')
        num_chunks, unique_chunks = map(int, list.split(' '))
        # test1 and test2 do not deduplicate
        assert num_chunks == unique_chunks
        self.cmd('recreate', self.repository_location, '--chunker-params', 'default')
        # test1 and test2 do deduplicate after recreate
        assert not int(self.cmd('list', self.repository_location + '::test1', 'input/large_file',
                                '--format', '{unique_chunks}'))

    def test_recreate_recompress(self):
        self.create_regular_file('compressible', size=10000)
        self.cmd('init', self.repository_location)
        self.cmd('create', self.repository_location + '::test', 'input', '-C', 'none')
        file_list = self.cmd('list', self.repository_location + '::test', 'input/compressible',
                             '--format', '{size} {csize} {sha256}')
        size, csize, sha256_before = file_list.split(' ')
        assert int(csize) >= int(size)  # >= due to metadata overhead
        self.cmd('recreate', self.repository_location, '-C', 'lz4')
        file_list = self.cmd('list', self.repository_location + '::test', 'input/compressible',
                             '--format', '{size} {csize} {sha256}')
        size, csize, sha256_after = file_list.split(' ')
        assert int(csize) < int(size)
        assert sha256_before == sha256_after

    def test_recreate_dry_run(self):
        self.create_regular_file('compressible', size=10000)
        self.cmd('init', self.repository_location)
        self.cmd('create', self.repository_location + '::test', 'input')
        archives_before = self.cmd('list', self.repository_location + '::test')
        self.cmd('recreate', self.repository_location, '-n', '-e', 'input/compressible')
        archives_after = self.cmd('list', self.repository_location + '::test')
        assert archives_after == archives_before

    def _recreate_interrupt_patch(self, interrupt_after_n_1_files):
        def interrupt(self, *args):
            if interrupt_after_n_1_files:
                self.interrupt = True
                pi_save(self, *args)
            else:
                raise ArchiveRecreater.Interrupted

        def process_item_patch(*args):
            return pi_call.pop(0)(*args)

        pi_save = ArchiveRecreater.process_item
        pi_call = [pi_save] * interrupt_after_n_1_files + [interrupt]
        return process_item_patch

    def _test_recreate_interrupt(self, change_args, interrupt_early):
        self.create_test_files()
        self.create_regular_file('dir2/abcdef', size=1024 * 80)
        self.cmd('init', self.repository_location)
        self.cmd('create', self.repository_location + '::test', 'input')
        process_files = 1
        if interrupt_early:
            process_files = 0
        with patch.object(ArchiveRecreater, 'process_item', self._recreate_interrupt_patch(process_files)):
            self.cmd('recreate', self.repository_location, 'input/dir2')
        assert 'test.recreate' in self.cmd('list', self.repository_location)
        if change_args:
            with patch.object(sys, 'argv', sys.argv + ['non-forking tests don\'t use sys.argv']):
                output = self.cmd('recreate', '-sv', '--list', '-pC', 'lz4', self.repository_location, 'input/dir2')
        else:
            output = self.cmd('recreate', '-sv', '--list', self.repository_location, 'input/dir2')
        assert 'Found test.recreate, will resume' in output
        assert change_args == ('Command line changed' in output)
        if not interrupt_early:
            assert 'Fast-forwarded to input/dir2/abcdef' in output
            assert 'A input/dir2/abcdef' not in output
        assert 'A input/dir2/file2' in output
        archives = self.cmd('list', self.repository_location)
        assert 'test.recreate' not in archives
        assert 'test' in archives
        files = self.cmd('list', self.repository_location + '::test')
        assert 'dir2/file2' in files
        assert 'dir2/abcdef' in files
        assert 'file1' not in files

    # The _test_create_interrupt requires a deterministic (alphabetic) order of the files to easily check if
    # resumption works correctly. Patch scandir_inorder to work in alphabetic order.

    def test_recreate_interrupt(self):
        with patch.object(helpers, 'scandir_inorder', helpers.scandir_generic):
            self._test_recreate_interrupt(False, True)

    def test_recreate_interrupt2(self):
        with patch.object(helpers, 'scandir_inorder', helpers.scandir_generic):
            self._test_recreate_interrupt(True, False)

    def _test_recreate_chunker_interrupt_patch(self):
        real_add_chunk = Cache.add_chunk

        def add_chunk(*args, **kwargs):
            frame = inspect.stack()[2]
            try:
                caller_self = frame[0].f_locals['self']
                if isinstance(caller_self, ArchiveRecreater):
                    caller_self.interrupt = True
            finally:
                del frame
            return real_add_chunk(*args, **kwargs)
        return add_chunk

    def test_recreate_rechunkify_interrupt(self):
        self.create_regular_file('file1', size=1024 * 80)
        self.cmd('init', self.repository_location)
        self.cmd('create', self.repository_location + '::test', 'input')
        archive_before = self.cmd('list', self.repository_location + '::test', '--format', '{sha512}')
        with patch.object(Cache, 'add_chunk', self._test_recreate_chunker_interrupt_patch()):
            self.cmd('recreate', '-pv', '--chunker-params', '10,13,11,4095', self.repository_location)
        assert 'test.recreate' in self.cmd('list', self.repository_location)
        output = self.cmd('recreate', '-svp', '--debug', '--chunker-params', '10,13,11,4095', self.repository_location)
        assert 'Found test.recreate, will resume' in output
        assert 'Copied 1 chunks from a partially processed item' in output
        archive_after = self.cmd('list', self.repository_location + '::test', '--format', '{sha512}')
        assert archive_after == archive_before

    def test_recreate_changed_source(self):
        self.create_test_files()
        self.cmd('init', self.repository_location)
        self.cmd('create', self.repository_location + '::test', 'input')
        with patch.object(ArchiveRecreater, 'process_item', self._recreate_interrupt_patch(1)):
            self.cmd('recreate', self.repository_location, 'input/dir2')
        assert 'test.recreate' in self.cmd('list', self.repository_location)
        self.cmd('delete', self.repository_location + '::test')
        self.cmd('create', self.repository_location + '::test', 'input')
        output = self.cmd('recreate', self.repository_location, 'input/dir2')
        assert 'Source archive changed, will discard test.recreate and start over' in output

    def test_recreate_refuses_temporary(self):
        self.cmd('init', self.repository_location)
        self.cmd('recreate', self.repository_location + '::cba.recreate', exit_code=2)

    def test_recreate_skips_nothing_to_do(self):
        self.create_regular_file('file1', size=1024 * 80)
        self.cmd('init', self.repository_location)
        self.cmd('create', self.repository_location + '::test', 'input')
        info_before = self.cmd('info', self.repository_location + '::test')
        self.cmd('recreate', self.repository_location, '--chunker-params', 'default')
        info_after = self.cmd('info', self.repository_location + '::test')
        assert info_before == info_after  # includes archive ID

    def test_with_lock(self):
        self.cmd('init', self.repository_location)
        lock_path = os.path.join(self.repository_path, 'lock.exclusive')
        cmd = 'python3', '-c', 'import os, sys; sys.exit(42 if os.path.exists("%s") else 23)' % lock_path
        self.cmd('with-lock', self.repository_location, *cmd, fork=True, exit_code=42)

    def test_recreate_list_output(self):
        self.cmd('init', self.repository_location)
        self.create_regular_file('file1', size=0)
        self.create_regular_file('file2', size=0)
        self.create_regular_file('file3', size=0)
        self.create_regular_file('file4', size=0)
        self.create_regular_file('file5', size=0)

        self.cmd('create', self.repository_location + '::test', 'input')

        output = self.cmd('recreate', '--list', '--info', self.repository_location + '::test', '-e', 'input/file2')
        self.assert_in("input/file1", output)
        self.assert_in("x input/file2", output)

        output = self.cmd('recreate', '--list', self.repository_location + '::test', '-e', 'input/file3')
        self.assert_in("input/file1", output)
        self.assert_in("x input/file3", output)

        output = self.cmd('recreate', self.repository_location + '::test', '-e', 'input/file4')
        self.assert_not_in("input/file1", output)
        self.assert_not_in("x input/file4", output)

        output = self.cmd('recreate', '--info', self.repository_location + '::test', '-e', 'input/file5')
        self.assert_not_in("input/file1", output)
        self.assert_not_in("x input/file5", output)


@unittest.skipUnless('binary' in BORG_EXES, 'no borg.exe available')
class ArchiverTestCaseBinary(ArchiverTestCase):
    EXE = 'borg.exe'
    FORK_DEFAULT = True

    @unittest.skip('patches objects')
    def test_init_interrupt(self):
        pass

    @unittest.skip('patches objects')
    def test_recreate_rechunkify_interrupt(self):
        pass

    @unittest.skip('patches objects')
    def test_recreate_interrupt(self):
        pass

    @unittest.skip('patches objects')
    def test_recreate_changed_source(self):
        pass

    @unittest.skip('test_basic_functionality seems incompatible with fakeroot and/or the binary.')
    def test_basic_functionality(self):
        pass

    @unittest.skip('test_overwrite seems incompatible with fakeroot and/or the binary.')
    def test_overwrite(self):
        pass


class ArchiverCheckTestCase(ArchiverTestCaseBase):

    def setUp(self):
        super().setUp()
        with patch.object(ChunkBuffer, 'BUFFER_SIZE', 10):
            self.cmd('init', self.repository_location)
            self.create_src_archive('archive1')
            self.create_src_archive('archive2')

    def test_check_usage(self):
        output = self.cmd('check', '-v', '--progress', self.repository_location, exit_code=0)
        self.assert_in('Starting repository check', output)
        self.assert_in('Starting archive consistency check', output)
        self.assert_in('Checking segments', output)
        # reset logging to new process default to avoid need for fork=True on next check
        logging.getLogger('borg.output.progress').setLevel(logging.NOTSET)
        output = self.cmd('check', '-v', '--repository-only', self.repository_location, exit_code=0)
        self.assert_in('Starting repository check', output)
        self.assert_not_in('Starting archive consistency check', output)
        self.assert_not_in('Checking segments', output)
        output = self.cmd('check', '-v', '--archives-only', self.repository_location, exit_code=0)
        self.assert_not_in('Starting repository check', output)
        self.assert_in('Starting archive consistency check', output)
        output = self.cmd('check', '-v', '--archives-only', '--prefix=archive2', self.repository_location, exit_code=0)
        self.assert_not_in('archive1', output)

    def test_missing_file_chunk(self):
        archive, repository = self.open_archive('archive1')
        with repository:
            for item in archive.iter_items():
                if item.path.endswith('testsuite/archiver.py'):
                    valid_chunks = item.chunks
                    killed_chunk = valid_chunks[-1]
                    repository.delete(killed_chunk.id)
                    break
            else:
                self.assert_true(False)  # should not happen
            repository.commit()
        self.cmd('check', self.repository_location, exit_code=1)
        output = self.cmd('check', '--repair', self.repository_location, exit_code=0)
        self.assert_in('New missing file chunk detected', output)
        self.cmd('check', self.repository_location, exit_code=0)
        # check that the file in the old archives has now a different chunk list without the killed chunk
        for archive_name in ('archive1', 'archive2'):
            archive, repository = self.open_archive(archive_name)
            with repository:
                for item in archive.iter_items():
                    if item.path.endswith('testsuite/archiver.py'):
                        self.assert_not_equal(valid_chunks, item.chunks)
                        self.assert_not_in(killed_chunk, item.chunks)
                        break
                else:
                    self.assert_true(False)  # should not happen
        # do a fresh backup (that will include the killed chunk)
        with patch.object(ChunkBuffer, 'BUFFER_SIZE', 10):
            self.create_src_archive('archive3')
        # check should be able to heal the file now:
        output = self.cmd('check', '-v', '--repair', self.repository_location, exit_code=0)
        self.assert_in('Healed previously missing file chunk', output)
        self.assert_in('testsuite/archiver.py: Completely healed previously damaged file!', output)
        # check that the file in the old archives has the correct chunks again
        for archive_name in ('archive1', 'archive2'):
            archive, repository = self.open_archive(archive_name)
            with repository:
                for item in archive.iter_items():
                    if item.path.endswith('testsuite/archiver.py'):
                        self.assert_equal(valid_chunks, item.chunks)
                        break
                else:
                    self.assert_true(False)  # should not happen

    def test_missing_archive_item_chunk(self):
        archive, repository = self.open_archive('archive1')
        with repository:
            repository.delete(archive.metadata[b'items'][-5])
            repository.commit()
        self.cmd('check', self.repository_location, exit_code=1)
        self.cmd('check', '--repair', self.repository_location, exit_code=0)
        self.cmd('check', self.repository_location, exit_code=0)

    def test_missing_archive_metadata(self):
        archive, repository = self.open_archive('archive1')
        with repository:
            repository.delete(archive.id)
            repository.commit()
        self.cmd('check', self.repository_location, exit_code=1)
        self.cmd('check', '--repair', self.repository_location, exit_code=0)
        self.cmd('check', self.repository_location, exit_code=0)

    def test_missing_manifest(self):
        archive, repository = self.open_archive('archive1')
        with repository:
            repository.delete(Manifest.MANIFEST_ID)
            repository.commit()
        self.cmd('check', self.repository_location, exit_code=1)
        output = self.cmd('check', '-v', '--repair', self.repository_location, exit_code=0)
        self.assert_in('archive1', output)
        self.assert_in('archive2', output)
        self.cmd('check', self.repository_location, exit_code=0)

    def test_extra_chunks(self):
        self.cmd('check', self.repository_location, exit_code=0)
        with Repository(self.repository_location) as repository:
            repository.put(b'01234567890123456789012345678901', b'xxxx')
            repository.commit()
        self.cmd('check', self.repository_location, exit_code=1)
        self.cmd('check', self.repository_location, exit_code=1)
        self.cmd('check', '--repair', self.repository_location, exit_code=0)
        self.cmd('check', self.repository_location, exit_code=0)
        self.cmd('extract', '--dry-run', self.repository_location + '::archive1', exit_code=0)

    def _test_verify_data(self, *init_args):
        shutil.rmtree(self.repository_path)
        self.cmd('init', self.repository_location, *init_args)
        self.create_src_archive('archive1')
        archive, repository = self.open_archive('archive1')
        with repository:
            for item in archive.iter_items():
                if item.path.endswith('testsuite/archiver.py'):
                    chunk = item.chunks[-1]
                    data = repository.get(chunk.id) + b'1234'
                    repository.put(chunk.id, data)
                    break
            repository.commit()
        self.cmd('check', self.repository_location, exit_code=0)
        output = self.cmd('check', '--verify-data', self.repository_location, exit_code=1)
        assert bin_to_hex(chunk.id) + ', integrity error' in output

    def test_verify_data(self):
        self._test_verify_data('--encryption', 'repokey')

    def test_verify_data_unencrypted(self):
        self._test_verify_data('--encryption', 'none')


class RemoteArchiverTestCase(ArchiverTestCase):
    prefix = '__testsuite__:'

    def test_remote_repo_restrict_to_path(self):
        self.cmd('init', self.repository_location)
        path_prefix = os.path.dirname(self.repository_path)
        with patch.object(RemoteRepository, 'extra_test_args', ['--restrict-to-path', '/foo']):
            self.assert_raises(PathNotAllowed, lambda: self.cmd('init', self.repository_location + '_1'))
        with patch.object(RemoteRepository, 'extra_test_args', ['--restrict-to-path', path_prefix]):
            self.cmd('init', self.repository_location + '_2')
        with patch.object(RemoteRepository, 'extra_test_args', ['--restrict-to-path', '/foo', '--restrict-to-path', path_prefix]):
            self.cmd('init', self.repository_location + '_3')

    # skip fuse tests here, they deadlock since this change in exec_cmd:
    # -output = subprocess.check_output(borg + args, stderr=None)
    # +output = subprocess.check_output(borg + args, stderr=subprocess.STDOUT)
    # this was introduced because some tests expect stderr contents to show up
    # in "output" also. Also, the non-forking exec_cmd catches both, too.
    @unittest.skip('deadlock issues')
    def test_fuse(self):
        pass

    @unittest.skip('only works locally')
    def test_debug_put_get_delete_obj(self):
        pass


class DiffArchiverTestCase(ArchiverTestCaseBase):
    def test_basic_functionality(self):
        # Initialize test folder
        self.create_test_files()
        self.cmd('init', self.repository_location)

        # Setup files for the first snapshot
        self.create_regular_file('file_unchanged', size=128)
        self.create_regular_file('file_removed', size=256)
        self.create_regular_file('file_removed2', size=512)
        self.create_regular_file('file_replaced', size=1024)
        os.mkdir('input/dir_replaced_with_file')
        os.chmod('input/dir_replaced_with_file', stat.S_IFDIR | 0o755)
        os.mkdir('input/dir_replaced_with_link')
        os.mkdir('input/dir_removed')
        os.symlink('input/dir_replaced_with_file', 'input/link_changed')
        os.symlink('input/file_unchanged', 'input/link_removed')
        os.symlink('input/file_removed2', 'input/link_target_removed')
        os.symlink('input/empty', 'input/link_target_contents_changed')
        os.symlink('input/empty', 'input/link_replaced_by_file')
        os.link('input/empty', 'input/hardlink_contents_changed')
        os.link('input/file_removed', 'input/hardlink_removed')
        os.link('input/file_removed2', 'input/hardlink_target_removed')
        os.link('input/file_replaced', 'input/hardlink_target_replaced')

        # Create the first snapshot
        self.cmd('create', self.repository_location + '::test0', 'input')

        # Setup files for the second snapshot
        self.create_regular_file('file_added', size=2048)
        os.unlink('input/file_removed')
        os.unlink('input/file_removed2')
        os.unlink('input/file_replaced')
        self.create_regular_file('file_replaced', size=4096, contents=b'0')
        os.rmdir('input/dir_replaced_with_file')
        self.create_regular_file('dir_replaced_with_file', size=8192)
        os.chmod('input/dir_replaced_with_file', stat.S_IFREG | 0o755)
        os.mkdir('input/dir_added')
        os.rmdir('input/dir_removed')
        os.rmdir('input/dir_replaced_with_link')
        os.symlink('input/dir_added', 'input/dir_replaced_with_link')
        os.unlink('input/link_changed')
        os.symlink('input/dir_added', 'input/link_changed')
        os.symlink('input/dir_added', 'input/link_added')
        os.unlink('input/link_removed')
        os.unlink('input/link_replaced_by_file')
        self.create_regular_file('link_replaced_by_file', size=16384)
        os.unlink('input/hardlink_removed')
        os.link('input/file_added', 'input/hardlink_added')

        with open('input/empty', 'ab') as fd:
            fd.write(b'appended_data')

        # Create the second snapshot
        self.cmd('create', self.repository_location + '::test1a', 'input')
        self.cmd('create', '--chunker-params', '16,18,17,4095', self.repository_location + '::test1b', 'input')

        def do_asserts(output, archive):
            # File contents changed (deleted and replaced with a new file)
            assert 'B input/file_replaced' in output

            # File unchanged
            assert 'input/file_unchanged' not in output

            # Directory replaced with a regular file
            assert '[drwxr-xr-x -> -rwxr-xr-x] input/dir_replaced_with_file' in output

            # Basic directory cases
            assert 'added directory     input/dir_added' in output
            assert 'removed directory   input/dir_removed' in output

            # Basic symlink cases
            assert 'changed link        input/link_changed' in output
            assert 'added link          input/link_added' in output
            assert 'removed link        input/link_removed' in output

            # Symlink replacing or being replaced
            assert '] input/dir_replaced_with_link' in output
            assert '] input/link_replaced_by_file' in output

            # Symlink target removed. Should not affect the symlink at all.
            assert 'input/link_target_removed' not in output

            # The inode has two links and the file contents changed. Borg
            # should notice the changes in both links. However, the symlink
            # pointing to the file is not changed.
            assert '0 B input/empty' in output
            assert '0 B input/hardlink_contents_changed' in output
            assert 'input/link_target_contents_changed' not in output

            # Added a new file and a hard link to it. Both links to the same
            # inode should appear as separate files.
            assert 'added       2.05 kB input/file_added' in output
            assert 'added       2.05 kB input/hardlink_added' in output

            # The inode has two links and both of them are deleted. They should
            # appear as two deleted files.
            assert 'removed       256 B input/file_removed' in output
            assert 'removed       256 B input/hardlink_removed' in output

            # Another link (marked previously as the source in borg) to the
            # same inode was removed. This should not change this link at all.
            assert 'input/hardlink_target_removed' not in output

            # Another link (marked previously as the source in borg) to the
            # same inode was replaced with a new regular file. This should not
            # change this link at all.
            assert 'input/hardlink_target_replaced' not in output

        do_asserts(self.cmd('diff', self.repository_location + '::test0', 'test1a'), '1a')
        # We expect exit_code=1 due to the chunker params warning
        do_asserts(self.cmd('diff', self.repository_location + '::test0', 'test1b', exit_code=1), '1b')

    def test_sort_option(self):
        self.cmd('init', self.repository_location)

        self.create_regular_file('a_file_removed', size=8)
        self.create_regular_file('f_file_removed', size=16)
        self.create_regular_file('c_file_changed', size=32)
        self.create_regular_file('e_file_changed', size=64)
        self.cmd('create', self.repository_location + '::test0', 'input')

        os.unlink('input/a_file_removed')
        os.unlink('input/f_file_removed')
        os.unlink('input/c_file_changed')
        os.unlink('input/e_file_changed')
        self.create_regular_file('c_file_changed', size=512)
        self.create_regular_file('e_file_changed', size=1024)
        self.create_regular_file('b_file_added', size=128)
        self.create_regular_file('d_file_added', size=256)
        self.cmd('create', self.repository_location + '::test1', 'input')

        output = self.cmd('diff', '--sort', self.repository_location + '::test0', 'test1')
        expected = [
            'a_file_removed',
            'b_file_added',
            'c_file_changed',
            'd_file_added',
            'e_file_changed',
            'f_file_removed',
        ]

        assert all(x in line for x, line in zip(expected, output.splitlines()))


def test_get_args():
    archiver = Archiver()
    # everything normal:
    # first param is argv as produced by ssh forced command,
    # second param is like from SSH_ORIGINAL_COMMAND env variable
    args = archiver.get_args(['borg', 'serve', '--restrict-to-path=/p1', '--restrict-to-path=/p2', ],
                             'borg serve --info --umask=0027')
    assert args.func == archiver.do_serve
    assert args.restrict_to_paths == ['/p1', '/p2']
    assert args.umask == 0o027
    assert args.log_level == 'info'
    # trying to cheat - break out of path restriction
    args = archiver.get_args(['borg', 'serve', '--restrict-to-path=/p1', '--restrict-to-path=/p2', ],
                             'borg serve --restrict-to-path=/')
    assert args.restrict_to_paths == ['/p1', '/p2']
    # trying to cheat - try to execute different subcommand
    args = archiver.get_args(['borg', 'serve', '--restrict-to-path=/p1', '--restrict-to-path=/p2', ],
                             'borg init /')
    assert args.func == archiver.do_serve


def test_compare_chunk_contents():
    def ccc(a, b):
        chunks_a = [Chunk(data) for data in a]
        chunks_b = [Chunk(data) for data in b]
        compare1 = Archiver.compare_chunk_contents(iter(chunks_a), iter(chunks_b))
        compare2 = Archiver.compare_chunk_contents(iter(chunks_b), iter(chunks_a))
        assert compare1 == compare2
        return compare1
    assert ccc([
        b'1234', b'567A', b'bC'
    ], [
        b'1', b'23', b'4567A', b'b', b'C'
    ])
    # one iterator exhausted before the other
    assert not ccc([
        b'12345',
    ], [
        b'1234', b'56'
    ])
    # content mismatch
    assert not ccc([
        b'1234', b'65'
    ], [
        b'1234', b'56'
    ])
    # first is the prefix of second
    assert not ccc([
        b'1234', b'56'
    ], [
        b'1234', b'565'
    ])<|MERGE_RESOLUTION|>--- conflicted
+++ resolved
@@ -290,7 +290,6 @@
             # so that the test setup for all tests using it does not fail here always for others.
             # xattr.setxattr(os.path.join(self.input_path, 'link1'), 'user.foo_symlink', b'bar_symlink', follow_symlinks=False)
         # FIFO node
-<<<<<<< HEAD
         if sys.platform != 'win32':
             os.mkfifo(os.path.join(self.input_path, 'fifo1'))
             if has_lchflags:
@@ -303,35 +302,17 @@
                 # File mode
                 os.chmod('input/dir2', 0o555)  # if we take away write perms, we need root to remove contents
                 # File owner
-                os.chown('input/file1', 100, 200)
+                os.chown('input/file1', 100, 200)  # raises OSError invalid argument on cygwin
                 have_root = True  # we have (fake)root
             except PermissionError:
+                have_root = False
+            except OSError as e:
+                if e.errno != errno.EINVAL:
+                    raise
                 have_root = False
             return have_root
         else:
             return False
-=======
-        os.mkfifo(os.path.join(self.input_path, 'fifo1'))
-        if has_lchflags:
-            platform.set_flags(os.path.join(self.input_path, 'flagfile'), stat.UF_NODUMP)
-        try:
-            # Block device
-            os.mknod('input/bdev', 0o600 | stat.S_IFBLK, os.makedev(10, 20))
-            # Char device
-            os.mknod('input/cdev', 0o600 | stat.S_IFCHR, os.makedev(30, 40))
-            # File mode
-            os.chmod('input/dir2', 0o555)  # if we take away write perms, we need root to remove contents
-            # File owner
-            os.chown('input/file1', 100, 200)  # raises OSError invalid argument on cygwin
-            have_root = True  # we have (fake)root
-        except PermissionError:
-            have_root = False
-        except OSError as e:
-            if e.errno != errno.EINVAL:
-                raise
-            have_root = False
-        return have_root
->>>>>>> 963bdd34
 
 
 class ArchiverTestCase(ArchiverTestCaseBase):
@@ -1348,15 +1329,8 @@
         assert 'positional arguments' not in self.cmd('help', 'init', '--epilog-only')
         assert 'This command initializes' not in self.cmd('help', 'init', '--usage-only')
 
-<<<<<<< HEAD
     @unittest.skipUnless(has_llfuse and sys.platform != 'win32', 'llfuse not installed')
-    def test_fuse_mount_repository(self):
-        mountpoint = os.path.join(self.tmpdir, 'mountpoint')
-        os.mkdir(mountpoint)
-=======
-    @unittest.skipUnless(has_llfuse, 'llfuse not installed')
     def test_fuse(self):
->>>>>>> 963bdd34
         self.cmd('init', self.repository_location)
         self.create_test_files()
         self.cmd('create', self.repository_location + '::archive', 'input')
@@ -1422,15 +1396,8 @@
             sto = os.stat(out_fn)
             assert stat.S_ISFIFO(sto.st_mode)
 
-<<<<<<< HEAD
     @unittest.skipUnless(has_llfuse and sys.platform != 'win32', 'llfuse not installed')
-    def test_fuse_mount_archive(self):
-        mountpoint = os.path.join(self.tmpdir, 'mountpoint')
-        os.mkdir(mountpoint)
-=======
-    @unittest.skipUnless(has_llfuse, 'llfuse not installed')
     def test_fuse_allow_damaged_files(self):
->>>>>>> 963bdd34
         self.cmd('init', self.repository_location)
         self.create_src_archive('archive')
         # Get rid of a chunk and repair it
