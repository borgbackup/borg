--- conflicted
+++ resolved
@@ -1,7 +1,7 @@
 import argparse
 import os
 import zlib
-import math
+
 import pytest
 
 from ..compress import get_compressor, Compressor, CompressionSpec, CNONE, ZLIB, LZ4, LZMA, ZSTD, Auto
@@ -212,35 +212,6 @@
         CompressionSpec(invalid_spec)
 
 
-<<<<<<< HEAD
-
-
-
-@pytest.mark.parametrize("data_length", [100, 500, 1000, 4000, 8192, 16384])
-def test_padme_obfuscation(data_length):
-    compressor = Compressor(name='obfuscate', level=250, compressor=Compressor('none'))
-    data = b"x" * data_length  # Varying data size
-    meta, compressed = compressor.compress({}, data)
-
-    # Ensure padded size is within the correct bounds
-    assert len(compressed) >= data_length  # Padded size is at least the original size
-    assert len(compressed) <= data_length * 1.12  # Max 12% overhead per Padmé spec
-
-    # Verify Padmé behavior: Ensure padded size is a valid Padmé padded value
-    padded_size = len(compressed)
-
-    # Compute expected Padmé padded size
-    E = math.floor(math.log2(data_length))
-    S = math.floor(math.log2(E)) + 1
-    lastBits = E - S
-    bitMask = (2 ** lastBits - 1)
-    expected_padded_size = (data_length + bitMask) & ~bitMask  # Apply rounding
-
-    max_allowed_size = int(data_length * 1.12)
-    expected_padded_size = min(expected_padded_size, max_allowed_size)
-
-    assert padded_size == expected_padded_size  # Ensure it follows Padmé's rule
-=======
 @pytest.mark.parametrize(
     "data_length, expected_padding",
     [
@@ -268,5 +239,4 @@
 
     assert (
         len(compressed) == expected_padded_size
-    ), f"For {data_length}, expected {expected_padded_size}, got {len(compressed)}"
->>>>>>> f7ae2ae9
+    ), f"For {data_length}, expected {expected_padded_size}, got {len(compressed)}"